/*
 * @copyright 2010 Evan Leybourn
 * @license GNU General Public License
 *
 * This file is part of Book Catalogue.
 *
 * Book Catalogue is free software: you can redistribute it and/or modify
 * it under the terms of the GNU General Public License as published by
 * the Free Software Foundation, either version 3 of the License, or
 * (at your option) any later version.
 *
 * Book Catalogue is distributed in the hope that it will be useful,
 * but WITHOUT ANY WARRANTY; without even the implied warranty of
 * MERCHANTABILITY or FITNESS FOR A PARTICULAR PURPOSE.  See the
 * GNU General Public License for more details.
 *
 * You should have received a copy of the GNU General Public License
 * along with Book Catalogue.  If not, see <http://www.gnu.org/licenses/>.
 */

package com.eleybourn.bookcatalogue;

import android.content.ActivityNotFoundException;
import android.content.DialogInterface;
import android.content.Intent;
import android.net.Uri;
import android.os.Bundle;
import android.support.v7.app.AlertDialog;
import android.text.InputType;
import android.view.View;
import android.widget.ArrayAdapter;
import android.widget.AutoCompleteTextView;
import android.widget.Button;
import android.widget.CheckBox;
import android.widget.CompoundButton;
import android.widget.CompoundButton.OnCheckedChangeListener;
import android.widget.EditText;
import android.widget.ImageButton;
import android.widget.Toast;

import com.eleybourn.bookcatalogue.baseactivity.ActivityWithTasks;
import com.eleybourn.bookcatalogue.debug.Logger;
import com.eleybourn.bookcatalogue.debug.Tracker;
import com.eleybourn.bookcatalogue.scanner.Scanner;
import com.eleybourn.bookcatalogue.scanner.ScannerManager;
import com.eleybourn.bookcatalogue.searches.SearchManager;
import com.eleybourn.bookcatalogue.searches.librarything.LibraryThingManager;
import com.eleybourn.bookcatalogue.utils.AsinUtils;
import com.eleybourn.bookcatalogue.utils.IsbnUtils;
import com.eleybourn.bookcatalogue.utils.SoundManager;
import com.eleybourn.bookcatalogue.utils.Utils;

import java.io.File;
import java.util.ArrayList;
import java.util.HashSet;

/**
 * This class is called by the BookCatalogue activity and will search the interwebs for
 * book details based on either a typed in or scanned ISBN.
 * <p>
 * It currently only searches Google Books, but Amazon will be coming soon.
 */
public class BookISBNSearch extends ActivityWithTasks {
<<<<<<< HEAD
    public static final String BY = "by";
    public static final String BY_ISBN = "isbn";
    public static final String BY_NAME = "name";
    public static final String BY_SCAN = "scan";

    //private static final int CREATE_BOOK = 0;

    // isbn key itself, not to be confused with BY_ISBN
=======
    //private static final int CREATE_BOOK = 0;
    public static final String BY = "by";

>>>>>>> 3cd92806
    private static final String ISBN = "isbn";

//	private static Integer mIdCounter = 0;
//	private final int mId;
//
//	{
//		synchronized(mIdCounter) {
//			mId = ++mIdCounter;
//		}
//	}
    /*
     *  Mode this activity is in; MANUAL = data entry, SCAN = data from scanner.
     *  For SCAN, it loops repeatedly starting the scanner.
     */
    private static final int MODE_MANUAL = 1;
    private static final int MODE_SCAN = 2;
<<<<<<< HEAD

    // A list of author names we have already searched for in this session
    private final ArrayList<String> mAuthorNames = new ArrayList<>();

=======
    // A list of author names we have already searched for in this session
    private final ArrayList<String> mAuthorNames = new ArrayList<>();
>>>>>>> 3cd92806
    private boolean mScannerStarted = false;
    private EditText mIsbnText;
    private EditText mTitleText;
    private AutoCompleteTextView mAuthorText;
    private ArrayAdapter<String> mAuthorAdapter = null;
    private CatalogueDBAdapter mDbHelper;
    private String mAuthor;
    private String mTitle;
    private String mIsbn;
    private int mMode;
    // Flag to indicate the Activity should not 'finish()' because
    // an alert is being displayed. The Alter will call finish().
    private boolean mDisplayingAlert = false;
    // Object to manage preferred (or found) scanner
    private Scanner mScanner = null;
    // The last Intent returned as a result of creating a book.
    private Intent mLastBookIntent = null;
    // Object managing current search.
    private long mSearchManagerId = 0;
    private final SearchManager.SearchListener mSearchHandler = new SearchManager.SearchListener() {
        @Override
        public boolean onSearchFinished(Bundle bookData, boolean cancelled) {
            return BookISBNSearch.this.onSearchFinished(bookData, cancelled);
        }
    };

<<<<<<< HEAD
    private String mBy;
    /**
     * Return the layout to use for this subclass
     */
    @Override
    public int getLayoutId() {
        if (mIsbn != null || BY_ISBN.equals(mBy)) {
            return R.layout.isbn_search;
        } else if (BY_NAME.equals(mBy)) {
            return R.layout.name_search;
        } else if (BY_SCAN.equals(mBy)) {
            return R.layout.isbn_scan;
        }
        // just in case...
        return R.layout.isbn_search;
    }

=======
>>>>>>> 3cd92806
    /**
     * Called when the activity is first created. This function will search the interwebs for
     * book details based on either a typed in or scanned ISBN.
     *
     * @param savedInstanceState The saved bundle (from pausing). Can be null.
     */
    @Override
    protected void onCreate(Bundle savedInstanceState) {
        Tracker.enterOnCreate(this);
        try {
<<<<<<< HEAD

            /*
             *  {@link #getLayoutId()} has to check mIbn/mBy for the correct id to use,
             *   so we need these BEFORE calling super.OnCreate
             */
            Bundle extras = getIntent().getExtras();
            mIsbn = extras.getString(ISBN);
            mBy = extras.getString(BY);

=======
>>>>>>> 3cd92806
            super.onCreate(savedInstanceState);

            if (savedInstanceState != null)
                mSearchManagerId = savedInstanceState.getLong("SearchManagerId");

            //System.out.println("BookISBNSearch OnCreate SIS=" + (savedInstanceState == null? "N" : "Y"));

            //do we have a network connection?
            boolean network_available = Utils.isNetworkAvailable(this);
            if (!network_available) {
                Toast.makeText(this, R.string.no_connection, Toast.LENGTH_LONG).show();
                finish();
                return;
            }

<<<<<<< HEAD
=======

>>>>>>> 3cd92806
            LibraryThingManager.showLtAlertIfNecessary(this, false, "search");

            mDbHelper = new CatalogueDBAdapter(this);
            mDbHelper.open();

<<<<<<< HEAD

=======
            Bundle extras = getIntent().getExtras();
            mIsbn = extras.getString(ISBN);
            String by = extras.getString(BY);
>>>>>>> 3cd92806

            if (savedInstanceState != null) {
                if (savedInstanceState.containsKey("mScannerStarted")) {
                    mScannerStarted = savedInstanceState.getBoolean("mScannerStarted");
                } // else {
                //System.out.println(mId + " OnCreate mScannerStarted NOT PRESENT");
                //}
            }

            // BUG NOTE 1:
            //
            // There is a bizarre bug that seems to only affect some users in which this activity
            // is called AFTER the user has finished and the passed Intent has neither a ISBN nor a
            // "BY" in the Extras. Following all the code that starts this activity suggests that
            // the activity is ALWAYS started with the intent data. The problems always occur AFTER
            // adding a book, which confirms that the activity has been started correctly.
            //
            // In order to avoid this problem, we just check for nulls and finish(). THIS IS NOT A FIX
            // it is a MESSY WORK-AROUND.
            //
            // TODO: Find out why BookISBNSearch gets restarted with no data
            //
            // So...we save the extras in savedInstanceState, and look for it when missing
            //
<<<<<<< HEAD
            if (mIsbn == null && (mBy == null || mBy.isEmpty())) {
                Logger.logError(new RuntimeException("Empty args for BookISBNSearch"));
                if (savedInstanceState != null) {
                    if (mIsbn == null && savedInstanceState.containsKey(ISBN)) {
                        mIsbn = savedInstanceState.getString(ISBN);
                    }
                    if (savedInstanceState.containsKey(BY)) {
                        mBy = savedInstanceState.getString(BY);
                    }
                }
                // If they are still null, we can't proceed.
                if (mIsbn == null && (mBy == null || mBy.isEmpty())) {
=======
            if (mIsbn == null && (by == null || by.isEmpty())) {
                Logger.logError(new RuntimeException("Empty args for BookISBNSearch"));
                if (savedInstanceState != null) {
                    if (mIsbn == null && savedInstanceState.containsKey(ISBN))
                        mIsbn = savedInstanceState.getString(ISBN);
                    if (savedInstanceState.containsKey(BY))
                        by = savedInstanceState.getString(BY);
                }
                // If they are still null, we can't proceed.
                if (mIsbn == null && (by == null || by.isEmpty())) {
>>>>>>> 3cd92806
                    finish();
                    return;
                }
            }

            // Default to MANUAL
            mMode = MODE_MANUAL;

<<<<<<< HEAD
            if (mIsbn != null) {
                onCreateWithISBN();
            } else if (BY_ISBN.equals(mBy)) {
                onCreateByISBN();
            } else if (BY_NAME.equals(mBy)) {
                onCreateByName();
            } else if (BY_SCAN.equals(mBy)) {
                if (onCreateByScan(savedInstanceState)) {
                    return;
                }
            }
        } finally {
            Tracker.exitOnCreate(this);
        }
    }

    private void onCreateWithISBN() {
        //ISBN has been passed by another component

        mIsbnText = findViewById(R.id.isbn);
        mIsbnText.setText(mIsbn);
        go(mIsbn, "", "");
    }

    private void onCreateByISBN() {
        Button mConfirmButton;
        mIsbnText = findViewById(R.id.isbn);
        mConfirmButton = findViewById(R.id.search);

        // Not sure this is a great idea; we CAN disable keypad for this item completely.
        //android.view.inputmethod.InputMethodManager imm
        //	= (android.view.inputmethod.InputMethodManager)
        //	getSystemService(android.content.Context.INPUT_METHOD_SERVICE);
        //imm.hideSoftInputFromWindow(mIsbnText.getWindowToken(), 0);

        // For now, just make sure it's hidden on entry
        getWindow().setSoftInputMode(android.view.WindowManager.LayoutParams.SOFT_INPUT_STATE_HIDDEN);
        final CheckBox allowAsinCb = BookISBNSearch.this.findViewById(R.id.asinCheckbox);
        allowAsinCb.setOnCheckedChangeListener(new OnCheckedChangeListener() {
            @Override
            public void onCheckedChanged(CompoundButton buttonView, boolean isChecked) {
                if (isChecked) {
                    mIsbnText.setInputType(InputType.TYPE_TEXT_FLAG_NO_SUGGESTIONS | InputType.TYPE_CLASS_TEXT);
                    getWindow().setSoftInputMode(android.view.WindowManager.LayoutParams.SOFT_INPUT_STATE_VISIBLE);
                } else {
                    mIsbnText.setInputType(InputType.TYPE_TEXT_FLAG_NO_SUGGESTIONS | InputType.TYPE_CLASS_TEXT);
                    getWindow().setSoftInputMode(android.view.WindowManager.LayoutParams.SOFT_INPUT_STATE_HIDDEN);
                }
            }
        });

        // Set the number buttons
        Button button1 = findViewById(R.id.isbn_1);
        button1.setOnClickListener(new View.OnClickListener() {
            public void onClick(View view) {
                handleIsbnKey("1");
            }
        });
        Button button2 = findViewById(R.id.isbn_2);
        button2.setOnClickListener(new View.OnClickListener() {
            public void onClick(View view) {
                handleIsbnKey("2");
            }
        });
        Button button3 = findViewById(R.id.isbn_3);
        button3.setOnClickListener(new View.OnClickListener() {
            public void onClick(View view) {
                handleIsbnKey("3");
            }
        });
        Button button4 = findViewById(R.id.isbn_4);
        button4.setOnClickListener(new View.OnClickListener() {
            public void onClick(View view) {
                handleIsbnKey("4");
            }
        });
        Button button5 = findViewById(R.id.isbn_5);
        button5.setOnClickListener(new View.OnClickListener() {
            public void onClick(View view) {
                handleIsbnKey("5");
            }
        });
        Button button6 = findViewById(R.id.isbn_6);
        button6.setOnClickListener(new View.OnClickListener() {
            public void onClick(View view) {
                handleIsbnKey("6");
            }
        });
        Button button7 = findViewById(R.id.isbn_7);
        button7.setOnClickListener(new View.OnClickListener() {
            public void onClick(View view) {
                handleIsbnKey("7");
            }
        });
        Button button8 = findViewById(R.id.isbn_8);
        button8.setOnClickListener(new View.OnClickListener() {
            public void onClick(View view) {
                handleIsbnKey("8");
            }
        });
        Button button9 = findViewById(R.id.isbn_9);
        button9.setOnClickListener(new View.OnClickListener() {
            public void onClick(View view) {
                handleIsbnKey("9");
            }
        });
        Button buttonX = findViewById(R.id.isbn_X);
        buttonX.setOnClickListener(new View.OnClickListener() {
            public void onClick(View view) {
                handleIsbnKey("X");
            }
        });
        Button button0 = findViewById(R.id.isbn_0);
        button0.setOnClickListener(new View.OnClickListener() {
            public void onClick(View view) {
                handleIsbnKey("0");
            }
        });
        ImageButton buttonDel = findViewById(R.id.isbn_del);
        buttonDel.setOnClickListener(new View.OnClickListener() {
            public void onClick(View view) {
                try {
                    int start = mIsbnText.getSelectionStart();
                    int end = mIsbnText.getSelectionEnd();
                    if (start < end) {
                        // We have a selection. Delete it.
                        mIsbnText.getText().replace(start, end, "");
                        mIsbnText.setSelection(start, start);
                    } else {
                        // Delete char before cursor
                        if (start > 0) {
                            mIsbnText.getText().replace(start - 1, start, "");
                            mIsbnText.setSelection(start - 1, start - 1);
                        }
                    }
                } catch (StringIndexOutOfBoundsException ignore) {
                    //do nothing - empty string
                }
            }
        });

        mConfirmButton.setOnClickListener(new View.OnClickListener() {
            public void onClick(View view) {
                String mIsbn = mIsbnText.getText().toString();
                go(mIsbn, "", "");
            }
        });
    }

    private boolean onCreateByScan(Bundle savedInstanceState) {
        // Use the scanner to get ISBNs
        mMode = MODE_SCAN;
        mIsbnText = findViewById(R.id.isbn);

        /*
         * Use the preferred barcode scanner to search for a isbn
         * Prompt users to install the application if they do not have it installed.
         */
        try {
            // Start the scanner IF this is a real 'first time' call.
            if (savedInstanceState == null) {
                startScannerActivity();
            } else {
                // It's a saved state, so see if we have an ISBN
                if (savedInstanceState.containsKey(ISBN)) {
                    go(savedInstanceState.getString(ISBN), "", "");
                }
            }
        } catch (SecurityException e) {
            AlertDialog alertDialog = new AlertDialog.Builder(BookISBNSearch.this)
                    .setMessage(R.string.bad_scanner)
                    .setTitle(R.string.install_scan_title)
                    .setIcon(android.R.drawable.ic_menu_info_details)
                    .create();

            alertDialog.setButton(AlertDialog.BUTTON_POSITIVE,
                    /* text hardcoded as a it is a product name */
                    "ZXing",
                    new DialogInterface.OnClickListener() {
                        public void onClick(DialogInterface dialog, int which) {
                            Intent marketIntent = new Intent(Intent.ACTION_VIEW,
                                    Uri.parse("market://details?id=com.google.zxing.client.android"));
                            startActivity(marketIntent);
                            finish();
                        }
                    });
            alertDialog.setButton(AlertDialog.BUTTON_NEGATIVE,
                    getResources().getString(android.R.string.cancel),
                    new DialogInterface.OnClickListener() {
                        public void onClick(DialogInterface dialog, int which) {
                            //do nothing
                            finish();
                        }
                    });
            // Prevent the activity result from closing this activity.
            mDisplayingAlert = true;
            alertDialog.show();
            return true;
        } catch (ActivityNotFoundException e) {
            // Verify - this can be a dangerous operation
            AlertDialog alertDialog = new AlertDialog.Builder(BookISBNSearch.this)
                    .setMessage(R.string.install_scan)
                    .setTitle(R.string.install_scan_title)
                    .setIcon(android.R.drawable.ic_menu_info_details)
                    .create();

            alertDialog.setButton(AlertDialog.BUTTON_POSITIVE,
                    /* text hardcoded as a it is a product name */
                    "pic2shop",
                    new DialogInterface.OnClickListener() {
                        public void onClick(DialogInterface dialog, int which) {
                            //TODO?
                            Intent marketIntent = new Intent(Intent.ACTION_VIEW,
                                    Uri.parse("market://details?id=com.visionsmarts.pic2shop"));
                            startActivity(marketIntent);
                            finish();
                        }
                    });
            alertDialog.setButton(AlertDialog.BUTTON_NEUTRAL,
                    /* text hardcoded as a it is a product name */
                    "ZXing",
                    new DialogInterface.OnClickListener() {
                        public void onClick(DialogInterface dialog, int which) {
                            Intent marketIntent = new Intent(Intent.ACTION_VIEW,
                                    Uri.parse("market://details?id=com.google.zxing.client.android"));
                            startActivity(marketIntent);
                            finish();
                        }
                    });
            alertDialog.setButton(AlertDialog.BUTTON_NEGATIVE,
                    getResources().getString(android.R.string.cancel),
                    new DialogInterface.OnClickListener() {
                        public void onClick(DialogInterface dialog, int which) {
                            //do nothing
                            finish();
                        }
                    });
            // Prevent the activity result from closing this activity.
            mDisplayingAlert = true;
            alertDialog.show();
            return true;
        }
        return false;
    }

    private void onCreateByName() {
        Button mConfirmButton;
        this.setTitle(R.string.search_hint);
        this.initAuthorList();

        mTitleText = findViewById(R.id.title);
        mConfirmButton = findViewById(R.id.search);

        mConfirmButton.setOnClickListener(new View.OnClickListener() {
            public void onClick(View view) {
                String mAuthor = mAuthorText.getText().toString();
                String mTitle = mTitleText.getText().toString();

                ArrayAdapter<String> adapter = mAuthorAdapter;
                if (adapter.getPosition(mAuthor) < 0) {
                    // Based on code from filipeximenes we also need to update the adapter here in
                    // case no author or book is added, but we still want to see 'recent' entries.
                    if (!mAuthor.trim().isEmpty()) {
                        boolean found = false;
                        for (String s : mAuthorNames) {
                            if (s.equalsIgnoreCase(mAuthor)) {
                                found = true;
                                break;
                            }
                        }

                        if (!found) {
                            // Keep a list of names as typed to use when we recreate list
                            mAuthorNames.add(mAuthor);
                            // Add to adapter, in case search produces no results
                            adapter.add(mAuthor);
                        }
                    }
                }
                go("", mAuthor, mTitle);
            }
        });
    }

=======
            Button mConfirmButton;
            if (mIsbn != null) {
                //System.out.println(mId + " OnCreate got ISBN");
                //ISBN has been passed by another component
                setContentView(R.layout.isbn_search);
                mIsbnText = findViewById(R.id.isbn);
                mIsbnText.setText(mIsbn);
                go(mIsbn, "", "");
            } else if (ISBN.equals(by)) {
                // System.out.println(mId + " OnCreate BY ISBN");
                setContentView(R.layout.isbn_search);
                mIsbnText = findViewById(R.id.isbn);
                mConfirmButton = findViewById(R.id.search);

                // Not sure this is a great idea; we CAN disable keypad for this item completely.
                //android.view.inputmethod.InputMethodManager imm
                //	= (android.view.inputmethod.InputMethodManager)
                //	getSystemService(android.content.Context.INPUT_METHOD_SERVICE);
                //imm.hideSoftInputFromWindow(mIsbnText.getWindowToken(), 0);

                // For now, just make sure it's hidden on entry
                getWindow().setSoftInputMode(android.view.WindowManager.LayoutParams.SOFT_INPUT_STATE_HIDDEN);
                final CheckBox allowAsinCb = BookISBNSearch.this.findViewById(R.id.asinCheckbox);
                allowAsinCb.setOnCheckedChangeListener(new OnCheckedChangeListener() {
                    @Override
                    public void onCheckedChanged(CompoundButton buttonView, boolean isChecked) {
                        if (isChecked) {
                            mIsbnText.setInputType(InputType.TYPE_TEXT_FLAG_NO_SUGGESTIONS | InputType.TYPE_CLASS_TEXT);
                            getWindow().setSoftInputMode(android.view.WindowManager.LayoutParams.SOFT_INPUT_STATE_VISIBLE);
                        } else {
                            mIsbnText.setInputType(InputType.TYPE_TEXT_FLAG_NO_SUGGESTIONS | InputType.TYPE_CLASS_TEXT);
                            getWindow().setSoftInputMode(android.view.WindowManager.LayoutParams.SOFT_INPUT_STATE_HIDDEN);
                        }
                    }
                });

                // Set the number buttons
                Button button1 = findViewById(R.id.isbn_1);
                button1.setOnClickListener(new View.OnClickListener() {
                    public void onClick(View view) {
                        handleIsbnKey("1");
                    }
                });
                Button button2 = findViewById(R.id.isbn_2);
                button2.setOnClickListener(new View.OnClickListener() {
                    public void onClick(View view) {
                        handleIsbnKey("2");
                    }
                });
                Button button3 = findViewById(R.id.isbn_3);
                button3.setOnClickListener(new View.OnClickListener() {
                    public void onClick(View view) {
                        handleIsbnKey("3");
                    }
                });
                Button button4 = findViewById(R.id.isbn_4);
                button4.setOnClickListener(new View.OnClickListener() {
                    public void onClick(View view) {
                        handleIsbnKey("4");
                    }
                });
                Button button5 = findViewById(R.id.isbn_5);
                button5.setOnClickListener(new View.OnClickListener() {
                    public void onClick(View view) {
                        handleIsbnKey("5");
                    }
                });
                Button button6 = findViewById(R.id.isbn_6);
                button6.setOnClickListener(new View.OnClickListener() {
                    public void onClick(View view) {
                        handleIsbnKey("6");
                    }
                });
                Button button7 = findViewById(R.id.isbn_7);
                button7.setOnClickListener(new View.OnClickListener() {
                    public void onClick(View view) {
                        handleIsbnKey("7");
                    }
                });
                Button button8 = findViewById(R.id.isbn_8);
                button8.setOnClickListener(new View.OnClickListener() {
                    public void onClick(View view) {
                        handleIsbnKey("8");
                    }
                });
                Button button9 = findViewById(R.id.isbn_9);
                button9.setOnClickListener(new View.OnClickListener() {
                    public void onClick(View view) {
                        handleIsbnKey("9");
                    }
                });
                Button buttonX = findViewById(R.id.isbn_X);
                buttonX.setOnClickListener(new View.OnClickListener() {
                    public void onClick(View view) {
                        handleIsbnKey("X");
                    }
                });
                Button button0 = findViewById(R.id.isbn_0);
                button0.setOnClickListener(new View.OnClickListener() {
                    public void onClick(View view) {
                        handleIsbnKey("0");
                    }
                });
                ImageButton buttonDel = findViewById(R.id.isbn_del);
                buttonDel.setOnClickListener(new View.OnClickListener() {
                    public void onClick(View view) {
                        try {
                            int start = mIsbnText.getSelectionStart();
                            int end = mIsbnText.getSelectionEnd();
                            if (start < end) {
                                // We have a selection. Delete it.
                                mIsbnText.getText().replace(start, end, "");
                                mIsbnText.setSelection(start, start);
                            } else {
                                // Delete char before cursor
                                if (start > 0) {
                                    mIsbnText.getText().replace(start - 1, start, "");
                                    mIsbnText.setSelection(start - 1, start - 1);
                                }
                            }
                        } catch (StringIndexOutOfBoundsException e) {
                            //do nothing - empty string
                        }
                    }
                });

                mConfirmButton.setOnClickListener(new View.OnClickListener() {
                    public void onClick(View view) {
                        String mIsbn = mIsbnText.getText().toString();
                        go(mIsbn, "", "");
                    }
                });
            } else if ("name".equals(by)) {
                // System.out.println(mId + " OnCreate BY NAME");
                setContentView(R.layout.name_search);
                this.setTitle(R.string.search_hint);

                this.initAuthorList();

                mTitleText = findViewById(R.id.title);
                mConfirmButton = findViewById(R.id.search);

                mConfirmButton.setOnClickListener(new View.OnClickListener() {
                    public void onClick(View view) {
                        String mAuthor = mAuthorText.getText().toString();
                        String mTitle = mTitleText.getText().toString();

                        ArrayAdapter<String> adapter = mAuthorAdapter;
                        if (adapter.getPosition(mAuthor) < 0) {
                            // Based on code from filipeximenes we also need to update the adapter here in
                            // case no author or book is added, but we still want to see 'recent' entries.
                            if (!mAuthor.trim().isEmpty()) {
                                boolean found = false;
                                for (String s : mAuthorNames) {
                                    if (s.equalsIgnoreCase(mAuthor)) {
                                        found = true;
                                        break;
                                    }
                                }

                                if (!found) {
                                    // Keep a list of names as typed to use when we recreate list
                                    mAuthorNames.add(mAuthor);
                                    // Add to adapter, in case search produces no results
                                    adapter.add(mAuthor);
                                }
                            }
                        }
                        go("", mAuthor, mTitle);
                    }
                });
            } else if ("scan".equals(by)) {
                // System.out.println(mId + " OnCreate BY SCAN");
                // Use the scanner to get ISBNs
                mMode = MODE_SCAN;
                setContentView(R.layout.isbn_scan);
                mIsbnText = findViewById(R.id.isbn);

                /*
                 * Use the preferred barcode scanner to search for a isbn
                 * Prompt users to install the application if they do not have it installed.
                 */
                try {
                    // Start the scanner IF this is a real 'first time' call.
                    if (savedInstanceState == null) {
                        startScannerActivity();
                    } else {
                        // It's a saved state, so see if we have an ISBN
                        if (savedInstanceState.containsKey(ISBN)) {
                            go(savedInstanceState.getString(ISBN), "", "");
                        }
                    }
                } catch (java.lang.SecurityException e) {
                    AlertDialog alertDialog = new AlertDialog.Builder(BookISBNSearch.this).setMessage(R.string.bad_scanner).create();
                    alertDialog.setTitle(R.string.install_scan_title);
                    alertDialog.setIcon(android.R.drawable.ic_menu_info_details);
                    alertDialog.setButton(AlertDialog.BUTTON_POSITIVE,
                            "ZXing", new DialogInterface.OnClickListener() {
                                public void onClick(DialogInterface dialog, int which) {
                                    Intent marketIntent = new Intent(Intent.ACTION_VIEW, Uri.parse("market://details?id=com.google.zxing.client.android"));
                                    startActivity(marketIntent);
                                    finish();
                                }
                            });
                    alertDialog.setButton(AlertDialog.BUTTON_NEGATIVE,
                            "Cancel", new DialogInterface.OnClickListener() {
                                public void onClick(DialogInterface dialog, int which) {
                                    //do nothing
                                    finish();
                                }
                            });
                    // Prevent the activity result from closing this activity.
                    mDisplayingAlert = true;
                    alertDialog.show();
                    return;
                } catch (ActivityNotFoundException e) {
                    // Verify - this can be a dangerous operation
                    AlertDialog alertDialog = new AlertDialog.Builder(BookISBNSearch.this).setMessage(R.string.install_scan).create();
                    alertDialog.setTitle(R.string.install_scan_title);
                    alertDialog.setIcon(android.R.drawable.ic_menu_info_details);
                    alertDialog.setButton(AlertDialog.BUTTON_POSITIVE,
                            "pic2shop", new DialogInterface.OnClickListener() {
                                public void onClick(DialogInterface dialog, int which) {
                                    //TODO
                                    Intent marketIntent = new Intent(Intent.ACTION_VIEW, Uri.parse("market://details?id=com.visionsmarts.pic2shop"));
                                    startActivity(marketIntent);
                                    finish();
                                }
                            });
                    alertDialog.setButton(AlertDialog.BUTTON_NEUTRAL,
                            "ZXing", new DialogInterface.OnClickListener() {
                                public void onClick(DialogInterface dialog, int which) {
                                    Intent marketIntent = new Intent(Intent.ACTION_VIEW, Uri.parse("market://details?id=com.google.zxing.client.android"));
                                    startActivity(marketIntent);
                                    finish();
                                }
                            });
                    alertDialog.setButton(AlertDialog.BUTTON_NEGATIVE,
                            "Cancel", new DialogInterface.OnClickListener() {
                                public void onClick(DialogInterface dialog, int which) {
                                    //do nothing
                                    finish();
                                }
                            });
                    // Prevent the activity result from closing this activity.
                    mDisplayingAlert = true;
                    alertDialog.show();
                    return;
                }
            }
        } finally {
            Tracker.exitOnCreate(this);
        }
    }
>>>>>>> 3cd92806

	/* - MAJOR DATABASE ISSUES FOR THIS TO WORK!!!
	protected void checkISBN(final String isbn) {
		// If the book already exists, ask if the user wants to continue
		try {
			if (!isbn.equals("")) {
				Cursor book = mDbHelper.fetchBookByISBN(isbn);
				int rows = book.getCount();
				if (rows != 0) {

					AlertDialog alertDialog = new AlertDialog.Builder(this).setMessage(R.string.duplicate_alert).create();
					alertDialog.setTitle(R.string.duplicate_title);
					alertDialog.setIcon(android.R.drawable.ic_menu_info_details);
					alertDialog.setButton(this.getResources().getString(R.string.ok), new DialogInterface.OnClickListener() {
						public void onClick(DialogInterface dialog, int which) {
							go(isbn);
							return;
						}
					});
					alertDialog.setButton2(this.getResources().getString(R.string.cancel), new DialogInterface.OnClickListener() {
						public void onClick(DialogInterface dialog, int which) {
							finish();
							return;
						}
					});
					alertDialog.show();
				} else {
					go(isbn);
				}
			} else {
				go(isbn);
			}
		} catch (Exception e) {
			Logger.logError(e);
		}
	}
	*/

    /*
     * Handle character insertion at cursor position in EditText
     */
    private void handleIsbnKey(String key) {
        int start = mIsbnText.getSelectionStart();
        int end = mIsbnText.getSelectionEnd();
        mIsbnText.getText().replace(start, end, key);
        mIsbnText.setSelection(start + 1, start + 1);
        // Get instance of Vibrator from current Context
        //NOTE: Removed due to complaints
        //Vibrator v = (Vibrator) getSystemService(Context.VIBRATOR_SERVICE);
        // Vibrate for 50 milliseconds
        //v.vibrate(50);
    }

    /*
     * Clear any data-entry fields that have been set.
     * Used when a book has been successfully added as we want to get ready for another.
     */
    private void clearFields() {
        if (mIsbnText != null)
            mIsbnText.setText("");
        if (mAuthorText != null)
            mAuthorText.setText("");
        if (mTitleText != null)
            mTitleText.setText("");
    }

    /**
     * This function takes the isbn and search google books (and soon amazon)
     * to extract the details of the book. The details will then get sent to the
     * BookEdit activity
     *
     * @param isbn The ISBN to search
     */
    private void go(String isbn, String author, String title) {
<<<<<<< HEAD
        if (BuildConfig.DEBUG) {
            System.out.println("GO: isbn=" + isbn + ", author=" + author + ", title=" + title);
        }
=======
        //System.out.println(mId + " GO: isbn=" + isbn + ", author=" + author + ", title=" + title);
>>>>>>> 3cd92806

        // Save the details because we will do some async processing or an alert
        mIsbn = isbn;
        mAuthor = author;
        mTitle = title;

        // If the book already exists, do not continue
        try {
            if (isbn != null && !isbn.isEmpty()) {

                // If the layout has an 'Allow ASIN' checkbox, see if it is checked.
                final CheckBox allowAsinCb = BookISBNSearch.this.findViewById(R.id.asinCheckbox);
                final boolean allowAsin = allowAsinCb != null && allowAsinCb.isChecked();

                if (!IsbnUtils.isValid(isbn) && (!allowAsin || !AsinUtils.isValid(isbn))) {
                    int msg;
                    if (allowAsin) {
                        msg = R.string.x_is_not_a_valid_isbn_or_asin;
                    } else {
                        msg = R.string.x_is_not_a_valid_isbn;
                    }
                    Toast.makeText(this, getString(msg, isbn), Toast.LENGTH_LONG).show();
                    if (mMode == MODE_SCAN) {
                        // Optionally beep if scan failed.
                        SoundManager.beepLow();
                        // reset the now-discarded details
                        mIsbn = "";
                        mAuthor = "";
                        mTitle = "";
                        startScannerActivity();
                    }
                    return;
                } else {
                    if (mMode == MODE_SCAN) {
                        // Optionally beep if scan was valid.
                        SoundManager.beepHigh();
                    }
                    // See if ISBN exists in catalogue
                    final long existingId = mDbHelper.getIdFromIsbn(isbn, true);
                    if (existingId > 0) {
                        // Verify - this can be a dangerous operation
<<<<<<< HEAD
                        AlertDialog alertDialog = new AlertDialog.Builder(this)
                                .setMessage(R.string.duplicate_book_message)
                                .setTitle(R.string.duplicate_book_title)
                                .setIcon(android.R.drawable.ic_menu_info_details)
                                .create();

=======
                        AlertDialog alertDialog = new AlertDialog.Builder(this).setMessage(R.string.duplicate_book_message).create();
                        alertDialog.setTitle(R.string.duplicate_book_title);
                        alertDialog.setIcon(android.R.drawable.ic_menu_info_details);
>>>>>>> 3cd92806
                        alertDialog.setButton(AlertDialog.BUTTON_POSITIVE,
                                this.getResources().getString(R.string.add),
                                new DialogInterface.OnClickListener() {
                                    public void onClick(DialogInterface dialog, int which) {
                                        doSearchBook();
                                        return;
                                    }
                                });
                        alertDialog.setButton(AlertDialog.BUTTON_NEUTRAL,
                                this.getResources().getString(R.string.edit_book),
                                new DialogInterface.OnClickListener() {
                                    public void onClick(DialogInterface dialog, int which) {
                                        BookEdit.editBook(BookISBNSearch.this, existingId, BookEdit.TAB_EDIT);
                                    }
                                });
                        alertDialog.setButton(AlertDialog.BUTTON_NEGATIVE,
                                this.getResources().getString(R.string.cancel),
                                new DialogInterface.OnClickListener() {
                                    public void onClick(DialogInterface dialog, int which) {
                                        //do nothing
                                        if (mMode == MODE_SCAN) {
                                            // reset the now-discarded details
                                            mIsbn = "";
                                            mAuthor = "";
                                            mTitle = "";
                                            startScannerActivity();
                                        }
                                        return;
                                    }
                                });
                        alertDialog.show();
                        return;
                    }
                }
            }
<<<<<<< HEAD
        } catch (Exception ignore) {
            Logger.logError(ignore);
        }

        if (mSearchManagerId == 0) {
            doSearchBook();
        }
=======
        } catch (Exception e) {
            Logger.logError(e);
        }

        if (mSearchManagerId == 0)
            doSearchBook();

>>>>>>> 3cd92806
    }

    private void doSearchBook() {
        // System.out.println(mId + " doSearchBook");
        /* Delete any hanging around temporary thumbs */
        try {
            File thumb = CatalogueDBAdapter.getTempThumbnail();
<<<<<<< HEAD
            //noinspection ResultOfMethodCallIgnored
            thumb.delete();
        } catch (Exception ignore) {
=======
            thumb.delete();
        } catch (Exception e) {
>>>>>>> 3cd92806
            // do nothing - this is the expected behaviour
        }

        if ((mAuthor != null && !mAuthor.isEmpty()) || (mTitle != null && !mTitle.isEmpty()) || (mIsbn != null && !mIsbn.isEmpty())) {
            //System.out.println(mId + " doSearchBook searching");
            /* Get the book */
            try {
                // Start the lookup in background.
                //mTaskManager.doProgress("Searching");
                SearchManager sm = new SearchManager(getTaskManager(), mSearchHandler);
                mSearchManagerId = sm.getSenderId();
                Tracker.handleEvent(this, "Searching" + mSearchManagerId, Tracker.States.Running);

                this.getTaskManager().doProgress(getString(R.string.searching_elipsis));
                sm.search(mAuthor, mTitle, mIsbn, true, SearchManager.SEARCH_ALL);
                // reset the details so we don't restart the search unnecessarily
                mAuthor = "";
                mTitle = "";
                mIsbn = "";
            } catch (Exception e) {
                Logger.logError(e);
                Toast.makeText(this, R.string.search_fail, Toast.LENGTH_LONG).show();
                finish();
                return;
            }
        } else {
            // System.out.println(mId + " doSearchBook no criteria");
            if (mMode == MODE_SCAN)
                startScannerActivity();
            return;
        }
    }

    private boolean onSearchFinished(Bundle bookData, boolean cancelled) {
        Tracker.handleEvent(this, "onSearchFinished" + mSearchManagerId, Tracker.States.Running);
        try {
            //System.out.println(mId + " onSearchFinished");
            if (cancelled || bookData == null) {
                if (mMode == MODE_SCAN)
                    startScannerActivity();
            } else {
                getTaskManager().doProgress(getString(R.string.adding_book_elipsis));
                createBook(bookData);
                // Clear the data entry fields ready for the next one
                clearFields();
            }
            return true;
        } finally {
            // Clean up
            mSearchManagerId = 0;
            // Make sure the base message will be empty.
            this.getTaskManager().doProgress(null);
        }
    }

    @Override
    protected void onPause() {
        Tracker.enterOnPause(this);
        super.onPause();
        if (mSearchManagerId != 0)
            SearchManager.getMessageSwitch().removeListener(mSearchManagerId, mSearchHandler);
        Tracker.exitOnPause(this);
    }

    @Override
    protected void onResume() {
        Tracker.enterOnResume(this);
        super.onResume();
        if (mSearchManagerId != 0)
            SearchManager.getMessageSwitch().addListener(mSearchManagerId, mSearchHandler, true);
        Tracker.exitOnResume(this);
    }

    @Override
    protected void onDestroy() {
        Tracker.enterOnDestroy(this);
        super.onDestroy();
        if (mDbHelper != null)
            mDbHelper.close();
        Tracker.exitOnDestroy(this);
    }

<<<<<<< HEAD
//    public String convertDate(String date) {
//        switch (date.length()) {
//            case 2:
//                //assume yy
//                try {
//                    if (Integer.parseInt(date) < 15) {
//                        date = "20" + date + "-01-01";
//                    } else {
//                        date = "19" + date + "-01-01";
//                    }
//                } catch (Exception e) {
//                    date = "";
//                }
//                break;
//            case 4:
//                //assume yyyy
//                date = date + "-01-01";
//                break;
//            case 6:
//                //assume yyyymm
//                date = date.substring(0, 4) + "-" + date.substring(4, 6) + "-01";
//                break;
//            case 7:
//                //assume yyyy-mm
//                date = date + "-01";
//                break;
//        }
//        return date;
//    }
=======
    public String convertDate(String date) {
        switch (date.length()) {
            case 2:
                //assume yy
                try {
                    if (Integer.parseInt(date) < 15) {
                        date = "20" + date + "-01-01";
                    } else {
                        date = "19" + date + "-01-01";
                    }
                } catch (Exception e) {
                    date = "";
                }
                break;
            case 4:
                //assume yyyy
                date = date + "-01-01";
                break;
            case 6:
                //assume yyyymm
                date = date.substring(0, 4) + "-" + date.substring(4, 6) + "-01";
                break;
            case 7:
                //assume yyyy-mm
                date = date + "-01";
                break;
        }
        return date;
    }
>>>>>>> 3cd92806

    /*
     * Load the BookEdit Activity
     *
     * return void
     */
    private void createBook(Bundle book) {
        Intent i = new Intent(this, BookEdit.class);
        i.putExtra("bookData", book);
        startActivityForResult(i, UniqueId.ACTIVITY_EDIT_BOOK);
        //dismissProgress();
    }

    /**
     * This is a straight passthrough
     */
    @Override
    protected void onActivityResult(int requestCode, int resultCode, Intent intent) {
        //System.out.println("BookISBNSearch onActivityResult " + resultCode);
        super.onActivityResult(requestCode, resultCode, intent);
        switch (requestCode) {
            case UniqueId.ACTIVITY_SCAN:
                mScannerStarted = false;
                try {
                    if (resultCode == RESULT_OK) {
                        // Scanner returned an ISBN...process it.
                        String contents = mScanner.getBarcode(intent);
                        mIsbnText.setText(contents);
                        go(contents, "", "");
                    } else {
                        // Scanner Cancelled/failed. Exit if no dialog present.
<<<<<<< HEAD
                        this.setResult((mLastBookIntent != null) ? RESULT_OK : RESULT_CANCELED, mLastBookIntent);

=======
                        if (mLastBookIntent != null)
                            this.setResult(RESULT_OK, mLastBookIntent);
                        else
                            this.setResult(RESULT_CANCELED, mLastBookIntent);
>>>>>>> 3cd92806
                        if (!mDisplayingAlert)
                            finish();
                    }
                } catch (NullPointerException e) {
                    Logger.logError(e);
                    finish();
                }
                break;
            case UniqueId.ACTIVITY_EDIT_BOOK:
                if (intent != null)
                    mLastBookIntent = intent;

                // Created a book; save the intent and restart scanner if necessary.
                if (mMode == MODE_SCAN)
                    startScannerActivity();
                else
                    // If the 'Back' button is pressed on a normal activity, set the default result to cancelled by setting it here.
                    this.setResult(RESULT_CANCELED, mLastBookIntent);

                break;
        }

        // No matter what the activity was, rebuild the author list in case a new author was added.
        initAuthorList();

    }

    private void initAuthorList() {
        // Get the author field, if present
        mAuthorText = findViewById(R.id.author);
        if (mAuthorText != null) {
            // Get all known authors and build a hash of the names
            final ArrayList<String> authors = mDbHelper.getAllAuthors();
            final HashSet<String> uniqueNames = new HashSet<>();
            for (String s : authors)
                uniqueNames.add(s.toUpperCase());

            // Add the names the user has already tried (to handle errors and mistakes)
            for (String s : mAuthorNames) {
                if (!uniqueNames.contains(s.toUpperCase()))
                    authors.add(s);
            }

            // Now get an adapter based on the combined names
            mAuthorAdapter = new ArrayAdapter<>(this, android.R.layout.simple_dropdown_item_1line, authors);

            // Set it
            mAuthorText.setAdapter(mAuthorAdapter);
        }
    }

    /*
     * Start scanner activity.
     */
    private void startScannerActivity() {
        //System.out.println(mId + " startScannerActivity");
        if (mScanner == null) {
            mScanner = ScannerManager.getScanner();
        }
        if (!mScannerStarted) {
            //System.out.println(mId + " startScannerActivity STARTING");
            mScannerStarted = true;
            mScanner.startActivityForResult(this, UniqueId.ACTIVITY_SCAN);
        } //else {
        //System.out.println(mId + " startScannerActivity SKIPPED");
        //}
    }

    /**
     * Ensure the TaskManager is restored.
     */
    @Override
    protected void onRestoreInstanceState(Bundle inState) {
        //System.out.println(mId + " onRestoreInstanceState");

        mSearchManagerId = inState.getLong("SearchManagerId");

        // Now do 'standard' stuff
        mLastBookIntent = inState.getParcelable("LastBookIntent");

        // Call the super method only after we have the searchManager set up
        super.onRestoreInstanceState(inState);
    }

    @Override
    protected void onSaveInstanceState(Bundle inState) {
        super.onSaveInstanceState(inState);

        // Saving intent data is a kludge due to an apparent Android bug in some
        // handsets. Search for "BUG NOTE 1" in this source file for a discussion
        Bundle b = getIntent().getExtras();
        if (b != null) {
<<<<<<< HEAD
            if (b.containsKey(ISBN)) {
                inState.putString(ISBN, b.getString(ISBN));
            }
            if (b.containsKey(BY)) {
                inState.putString(BY, b.getString(BY));
            }
=======
            if (b.containsKey(ISBN))
                inState.putString(ISBN, b.getString(ISBN));
            if (b.containsKey(BY))
                inState.putString(BY, b.getString(BY));
>>>>>>> 3cd92806
        }

        inState.putParcelable("LastBookIntent", mLastBookIntent);
        // Save the current search details as this may be called as a result of a rotate during an alert dialog.
        inState.putString("author", mAuthor);
        inState.putString(ISBN, mIsbn);
        inState.putString("title", mTitle);
        inState.putBoolean("mScannerStarted", mScannerStarted);
<<<<<<< HEAD
        if (mSearchManagerId != 0) {
            inState.putLong("SearchManagerId", mSearchManagerId);
        }
=======
        if (mSearchManagerId != 0)
            inState.putLong("SearchManagerId", mSearchManagerId);
>>>>>>> 3cd92806
    }
}<|MERGE_RESOLUTION|>--- conflicted
+++ resolved
@@ -61,7 +61,6 @@
  * It currently only searches Google Books, but Amazon will be coming soon.
  */
 public class BookISBNSearch extends ActivityWithTasks {
-<<<<<<< HEAD
     public static final String BY = "by";
     public static final String BY_ISBN = "isbn";
     public static final String BY_NAME = "name";
@@ -70,11 +69,6 @@
     //private static final int CREATE_BOOK = 0;
 
     // isbn key itself, not to be confused with BY_ISBN
-=======
-    //private static final int CREATE_BOOK = 0;
-    public static final String BY = "by";
-
->>>>>>> 3cd92806
     private static final String ISBN = "isbn";
 
 //	private static Integer mIdCounter = 0;
@@ -91,15 +85,10 @@
      */
     private static final int MODE_MANUAL = 1;
     private static final int MODE_SCAN = 2;
-<<<<<<< HEAD
 
     // A list of author names we have already searched for in this session
     private final ArrayList<String> mAuthorNames = new ArrayList<>();
 
-=======
-    // A list of author names we have already searched for in this session
-    private final ArrayList<String> mAuthorNames = new ArrayList<>();
->>>>>>> 3cd92806
     private boolean mScannerStarted = false;
     private EditText mIsbnText;
     private EditText mTitleText;
@@ -126,7 +115,6 @@
         }
     };
 
-<<<<<<< HEAD
     private String mBy;
     /**
      * Return the layout to use for this subclass
@@ -144,8 +132,6 @@
         return R.layout.isbn_search;
     }
 
-=======
->>>>>>> 3cd92806
     /**
      * Called when the activity is first created. This function will search the interwebs for
      * book details based on either a typed in or scanned ISBN.
@@ -156,24 +142,16 @@
     protected void onCreate(Bundle savedInstanceState) {
         Tracker.enterOnCreate(this);
         try {
-<<<<<<< HEAD
-
-            /*
-             *  {@link #getLayoutId()} has to check mIbn/mBy for the correct id to use,
-             *   so we need these BEFORE calling super.OnCreate
-             */
+
+            // Must do this before super.onCreate as getLayoutId() needs them
             Bundle extras = getIntent().getExtras();
             mIsbn = extras.getString(ISBN);
             mBy = extras.getString(BY);
 
-=======
->>>>>>> 3cd92806
             super.onCreate(savedInstanceState);
 
             if (savedInstanceState != null)
                 mSearchManagerId = savedInstanceState.getLong("SearchManagerId");
-
-            //System.out.println("BookISBNSearch OnCreate SIS=" + (savedInstanceState == null? "N" : "Y"));
 
             //do we have a network connection?
             boolean network_available = Utils.isNetworkAvailable(this);
@@ -183,22 +161,10 @@
                 return;
             }
 
-<<<<<<< HEAD
-=======
-
->>>>>>> 3cd92806
             LibraryThingManager.showLtAlertIfNecessary(this, false, "search");
 
             mDbHelper = new CatalogueDBAdapter(this);
             mDbHelper.open();
-
-<<<<<<< HEAD
-
-=======
-            Bundle extras = getIntent().getExtras();
-            mIsbn = extras.getString(ISBN);
-            String by = extras.getString(BY);
->>>>>>> 3cd92806
 
             if (savedInstanceState != null) {
                 if (savedInstanceState.containsKey("mScannerStarted")) {
@@ -223,7 +189,6 @@
             //
             // So...we save the extras in savedInstanceState, and look for it when missing
             //
-<<<<<<< HEAD
             if (mIsbn == null && (mBy == null || mBy.isEmpty())) {
                 Logger.logError(new RuntimeException("Empty args for BookISBNSearch"));
                 if (savedInstanceState != null) {
@@ -236,18 +201,6 @@
                 }
                 // If they are still null, we can't proceed.
                 if (mIsbn == null && (mBy == null || mBy.isEmpty())) {
-=======
-            if (mIsbn == null && (by == null || by.isEmpty())) {
-                Logger.logError(new RuntimeException("Empty args for BookISBNSearch"));
-                if (savedInstanceState != null) {
-                    if (mIsbn == null && savedInstanceState.containsKey(ISBN))
-                        mIsbn = savedInstanceState.getString(ISBN);
-                    if (savedInstanceState.containsKey(BY))
-                        by = savedInstanceState.getString(BY);
-                }
-                // If they are still null, we can't proceed.
-                if (mIsbn == null && (by == null || by.isEmpty())) {
->>>>>>> 3cd92806
                     finish();
                     return;
                 }
@@ -256,7 +209,6 @@
             // Default to MANUAL
             mMode = MODE_MANUAL;
 
-<<<<<<< HEAD
             if (mIsbn != null) {
                 onCreateWithISBN();
             } else if (BY_ISBN.equals(mBy)) {
@@ -267,6 +219,7 @@
                 if (onCreateByScan(savedInstanceState)) {
                     return;
                 }
+
             }
         } finally {
             Tracker.exitOnCreate(this);
@@ -274,141 +227,19 @@
     }
 
     private void onCreateWithISBN() {
+        //System.out.println(mId + " OnCreate got ISBN");
         //ISBN has been passed by another component
-
+        setContentView(R.layout.isbn_search);
         mIsbnText = findViewById(R.id.isbn);
         mIsbnText.setText(mIsbn);
         go(mIsbn, "", "");
     }
 
-    private void onCreateByISBN() {
-        Button mConfirmButton;
-        mIsbnText = findViewById(R.id.isbn);
-        mConfirmButton = findViewById(R.id.search);
-
-        // Not sure this is a great idea; we CAN disable keypad for this item completely.
-        //android.view.inputmethod.InputMethodManager imm
-        //	= (android.view.inputmethod.InputMethodManager)
-        //	getSystemService(android.content.Context.INPUT_METHOD_SERVICE);
-        //imm.hideSoftInputFromWindow(mIsbnText.getWindowToken(), 0);
-
-        // For now, just make sure it's hidden on entry
-        getWindow().setSoftInputMode(android.view.WindowManager.LayoutParams.SOFT_INPUT_STATE_HIDDEN);
-        final CheckBox allowAsinCb = BookISBNSearch.this.findViewById(R.id.asinCheckbox);
-        allowAsinCb.setOnCheckedChangeListener(new OnCheckedChangeListener() {
-            @Override
-            public void onCheckedChanged(CompoundButton buttonView, boolean isChecked) {
-                if (isChecked) {
-                    mIsbnText.setInputType(InputType.TYPE_TEXT_FLAG_NO_SUGGESTIONS | InputType.TYPE_CLASS_TEXT);
-                    getWindow().setSoftInputMode(android.view.WindowManager.LayoutParams.SOFT_INPUT_STATE_VISIBLE);
-                } else {
-                    mIsbnText.setInputType(InputType.TYPE_TEXT_FLAG_NO_SUGGESTIONS | InputType.TYPE_CLASS_TEXT);
-                    getWindow().setSoftInputMode(android.view.WindowManager.LayoutParams.SOFT_INPUT_STATE_HIDDEN);
-                }
-            }
-        });
-
-        // Set the number buttons
-        Button button1 = findViewById(R.id.isbn_1);
-        button1.setOnClickListener(new View.OnClickListener() {
-            public void onClick(View view) {
-                handleIsbnKey("1");
-            }
-        });
-        Button button2 = findViewById(R.id.isbn_2);
-        button2.setOnClickListener(new View.OnClickListener() {
-            public void onClick(View view) {
-                handleIsbnKey("2");
-            }
-        });
-        Button button3 = findViewById(R.id.isbn_3);
-        button3.setOnClickListener(new View.OnClickListener() {
-            public void onClick(View view) {
-                handleIsbnKey("3");
-            }
-        });
-        Button button4 = findViewById(R.id.isbn_4);
-        button4.setOnClickListener(new View.OnClickListener() {
-            public void onClick(View view) {
-                handleIsbnKey("4");
-            }
-        });
-        Button button5 = findViewById(R.id.isbn_5);
-        button5.setOnClickListener(new View.OnClickListener() {
-            public void onClick(View view) {
-                handleIsbnKey("5");
-            }
-        });
-        Button button6 = findViewById(R.id.isbn_6);
-        button6.setOnClickListener(new View.OnClickListener() {
-            public void onClick(View view) {
-                handleIsbnKey("6");
-            }
-        });
-        Button button7 = findViewById(R.id.isbn_7);
-        button7.setOnClickListener(new View.OnClickListener() {
-            public void onClick(View view) {
-                handleIsbnKey("7");
-            }
-        });
-        Button button8 = findViewById(R.id.isbn_8);
-        button8.setOnClickListener(new View.OnClickListener() {
-            public void onClick(View view) {
-                handleIsbnKey("8");
-            }
-        });
-        Button button9 = findViewById(R.id.isbn_9);
-        button9.setOnClickListener(new View.OnClickListener() {
-            public void onClick(View view) {
-                handleIsbnKey("9");
-            }
-        });
-        Button buttonX = findViewById(R.id.isbn_X);
-        buttonX.setOnClickListener(new View.OnClickListener() {
-            public void onClick(View view) {
-                handleIsbnKey("X");
-            }
-        });
-        Button button0 = findViewById(R.id.isbn_0);
-        button0.setOnClickListener(new View.OnClickListener() {
-            public void onClick(View view) {
-                handleIsbnKey("0");
-            }
-        });
-        ImageButton buttonDel = findViewById(R.id.isbn_del);
-        buttonDel.setOnClickListener(new View.OnClickListener() {
-            public void onClick(View view) {
-                try {
-                    int start = mIsbnText.getSelectionStart();
-                    int end = mIsbnText.getSelectionEnd();
-                    if (start < end) {
-                        // We have a selection. Delete it.
-                        mIsbnText.getText().replace(start, end, "");
-                        mIsbnText.setSelection(start, start);
-                    } else {
-                        // Delete char before cursor
-                        if (start > 0) {
-                            mIsbnText.getText().replace(start - 1, start, "");
-                            mIsbnText.setSelection(start - 1, start - 1);
-                        }
-                    }
-                } catch (StringIndexOutOfBoundsException ignore) {
-                    //do nothing - empty string
-                }
-            }
-        });
-
-        mConfirmButton.setOnClickListener(new View.OnClickListener() {
-            public void onClick(View view) {
-                String mIsbn = mIsbnText.getText().toString();
-                go(mIsbn, "", "");
-            }
-        });
-    }
-
     private boolean onCreateByScan(Bundle savedInstanceState) {
+        // System.out.println(mId + " OnCreate BY SCAN");
         // Use the scanner to get ISBNs
         mMode = MODE_SCAN;
+        setContentView(R.layout.isbn_scan);
         mIsbnText = findViewById(R.id.isbn);
 
         /*
@@ -503,8 +334,10 @@
     }
 
     private void onCreateByName() {
-        Button mConfirmButton;
+        Button mConfirmButton;// System.out.println(mId + " OnCreate BY NAME");
+        setContentView(R.layout.name_search);
         this.setTitle(R.string.search_hint);
+
         this.initAuthorList();
 
         mTitleText = findViewById(R.id.title);
@@ -541,262 +374,131 @@
         });
     }
 
-=======
-            Button mConfirmButton;
-            if (mIsbn != null) {
-                //System.out.println(mId + " OnCreate got ISBN");
-                //ISBN has been passed by another component
-                setContentView(R.layout.isbn_search);
-                mIsbnText = findViewById(R.id.isbn);
-                mIsbnText.setText(mIsbn);
-                go(mIsbn, "", "");
-            } else if (ISBN.equals(by)) {
-                // System.out.println(mId + " OnCreate BY ISBN");
-                setContentView(R.layout.isbn_search);
-                mIsbnText = findViewById(R.id.isbn);
-                mConfirmButton = findViewById(R.id.search);
-
-                // Not sure this is a great idea; we CAN disable keypad for this item completely.
-                //android.view.inputmethod.InputMethodManager imm
-                //	= (android.view.inputmethod.InputMethodManager)
-                //	getSystemService(android.content.Context.INPUT_METHOD_SERVICE);
-                //imm.hideSoftInputFromWindow(mIsbnText.getWindowToken(), 0);
-
-                // For now, just make sure it's hidden on entry
-                getWindow().setSoftInputMode(android.view.WindowManager.LayoutParams.SOFT_INPUT_STATE_HIDDEN);
-                final CheckBox allowAsinCb = BookISBNSearch.this.findViewById(R.id.asinCheckbox);
-                allowAsinCb.setOnCheckedChangeListener(new OnCheckedChangeListener() {
-                    @Override
-                    public void onCheckedChanged(CompoundButton buttonView, boolean isChecked) {
-                        if (isChecked) {
-                            mIsbnText.setInputType(InputType.TYPE_TEXT_FLAG_NO_SUGGESTIONS | InputType.TYPE_CLASS_TEXT);
-                            getWindow().setSoftInputMode(android.view.WindowManager.LayoutParams.SOFT_INPUT_STATE_VISIBLE);
-                        } else {
-                            mIsbnText.setInputType(InputType.TYPE_TEXT_FLAG_NO_SUGGESTIONS | InputType.TYPE_CLASS_TEXT);
-                            getWindow().setSoftInputMode(android.view.WindowManager.LayoutParams.SOFT_INPUT_STATE_HIDDEN);
+    private void onCreateByISBN() {
+        Button mConfirmButton;// System.out.println(mId + " OnCreate BY ISBN");
+        setContentView(R.layout.isbn_search);
+        mIsbnText = findViewById(R.id.isbn);
+        mConfirmButton = findViewById(R.id.search);
+
+        // Not sure this is a great idea; we CAN disable keypad for this item completely.
+        //android.view.inputmethod.InputMethodManager imm
+        //	= (android.view.inputmethod.InputMethodManager)
+        //	getSystemService(android.content.Context.INPUT_METHOD_SERVICE);
+        //imm.hideSoftInputFromWindow(mIsbnText.getWindowToken(), 0);
+
+        // For now, just make sure it's hidden on entry
+        getWindow().setSoftInputMode(android.view.WindowManager.LayoutParams.SOFT_INPUT_STATE_HIDDEN);
+        final CheckBox allowAsinCb = BookISBNSearch.this.findViewById(R.id.asinCheckbox);
+        allowAsinCb.setOnCheckedChangeListener(new OnCheckedChangeListener() {
+            @Override
+            public void onCheckedChanged(CompoundButton buttonView, boolean isChecked) {
+                if (isChecked) {
+                    mIsbnText.setInputType(InputType.TYPE_TEXT_FLAG_NO_SUGGESTIONS | InputType.TYPE_CLASS_TEXT);
+                    getWindow().setSoftInputMode(android.view.WindowManager.LayoutParams.SOFT_INPUT_STATE_VISIBLE);
+                } else {
+                    mIsbnText.setInputType(InputType.TYPE_TEXT_FLAG_NO_SUGGESTIONS | InputType.TYPE_CLASS_TEXT);
+                    getWindow().setSoftInputMode(android.view.WindowManager.LayoutParams.SOFT_INPUT_STATE_HIDDEN);
+                }
+            }
+        });
+
+        // Set the number buttons
+        Button button1 = findViewById(R.id.isbn_1);
+        button1.setOnClickListener(new View.OnClickListener() {
+            public void onClick(View view) {
+                handleIsbnKey("1");
+            }
+        });
+        Button button2 = findViewById(R.id.isbn_2);
+        button2.setOnClickListener(new View.OnClickListener() {
+            public void onClick(View view) {
+                handleIsbnKey("2");
+            }
+        });
+        Button button3 = findViewById(R.id.isbn_3);
+        button3.setOnClickListener(new View.OnClickListener() {
+            public void onClick(View view) {
+                handleIsbnKey("3");
+            }
+        });
+        Button button4 = findViewById(R.id.isbn_4);
+        button4.setOnClickListener(new View.OnClickListener() {
+            public void onClick(View view) {
+                handleIsbnKey("4");
+            }
+        });
+        Button button5 = findViewById(R.id.isbn_5);
+        button5.setOnClickListener(new View.OnClickListener() {
+            public void onClick(View view) {
+                handleIsbnKey("5");
+            }
+        });
+        Button button6 = findViewById(R.id.isbn_6);
+        button6.setOnClickListener(new View.OnClickListener() {
+            public void onClick(View view) {
+                handleIsbnKey("6");
+            }
+        });
+        Button button7 = findViewById(R.id.isbn_7);
+        button7.setOnClickListener(new View.OnClickListener() {
+            public void onClick(View view) {
+                handleIsbnKey("7");
+            }
+        });
+        Button button8 = findViewById(R.id.isbn_8);
+        button8.setOnClickListener(new View.OnClickListener() {
+            public void onClick(View view) {
+                handleIsbnKey("8");
+            }
+        });
+        Button button9 = findViewById(R.id.isbn_9);
+        button9.setOnClickListener(new View.OnClickListener() {
+            public void onClick(View view) {
+                handleIsbnKey("9");
+            }
+        });
+        Button buttonX = findViewById(R.id.isbn_X);
+        buttonX.setOnClickListener(new View.OnClickListener() {
+            public void onClick(View view) {
+                handleIsbnKey("X");
+            }
+        });
+        Button button0 = findViewById(R.id.isbn_0);
+        button0.setOnClickListener(new View.OnClickListener() {
+            public void onClick(View view) {
+                handleIsbnKey("0");
+            }
+        });
+        ImageButton buttonDel = findViewById(R.id.isbn_del);
+        buttonDel.setOnClickListener(new View.OnClickListener() {
+            public void onClick(View view) {
+                try {
+                    int start = mIsbnText.getSelectionStart();
+                    int end = mIsbnText.getSelectionEnd();
+                    if (start < end) {
+                        // We have a selection. Delete it.
+                        mIsbnText.getText().replace(start, end, "");
+                        mIsbnText.setSelection(start, start);
+                    } else {
+                        // Delete char before cursor
+                        if (start > 0) {
+                            mIsbnText.getText().replace(start - 1, start, "");
+                            mIsbnText.setSelection(start - 1, start - 1);
                         }
                     }
-                });
-
-                // Set the number buttons
-                Button button1 = findViewById(R.id.isbn_1);
-                button1.setOnClickListener(new View.OnClickListener() {
-                    public void onClick(View view) {
-                        handleIsbnKey("1");
-                    }
-                });
-                Button button2 = findViewById(R.id.isbn_2);
-                button2.setOnClickListener(new View.OnClickListener() {
-                    public void onClick(View view) {
-                        handleIsbnKey("2");
-                    }
-                });
-                Button button3 = findViewById(R.id.isbn_3);
-                button3.setOnClickListener(new View.OnClickListener() {
-                    public void onClick(View view) {
-                        handleIsbnKey("3");
-                    }
-                });
-                Button button4 = findViewById(R.id.isbn_4);
-                button4.setOnClickListener(new View.OnClickListener() {
-                    public void onClick(View view) {
-                        handleIsbnKey("4");
-                    }
-                });
-                Button button5 = findViewById(R.id.isbn_5);
-                button5.setOnClickListener(new View.OnClickListener() {
-                    public void onClick(View view) {
-                        handleIsbnKey("5");
-                    }
-                });
-                Button button6 = findViewById(R.id.isbn_6);
-                button6.setOnClickListener(new View.OnClickListener() {
-                    public void onClick(View view) {
-                        handleIsbnKey("6");
-                    }
-                });
-                Button button7 = findViewById(R.id.isbn_7);
-                button7.setOnClickListener(new View.OnClickListener() {
-                    public void onClick(View view) {
-                        handleIsbnKey("7");
-                    }
-                });
-                Button button8 = findViewById(R.id.isbn_8);
-                button8.setOnClickListener(new View.OnClickListener() {
-                    public void onClick(View view) {
-                        handleIsbnKey("8");
-                    }
-                });
-                Button button9 = findViewById(R.id.isbn_9);
-                button9.setOnClickListener(new View.OnClickListener() {
-                    public void onClick(View view) {
-                        handleIsbnKey("9");
-                    }
-                });
-                Button buttonX = findViewById(R.id.isbn_X);
-                buttonX.setOnClickListener(new View.OnClickListener() {
-                    public void onClick(View view) {
-                        handleIsbnKey("X");
-                    }
-                });
-                Button button0 = findViewById(R.id.isbn_0);
-                button0.setOnClickListener(new View.OnClickListener() {
-                    public void onClick(View view) {
-                        handleIsbnKey("0");
-                    }
-                });
-                ImageButton buttonDel = findViewById(R.id.isbn_del);
-                buttonDel.setOnClickListener(new View.OnClickListener() {
-                    public void onClick(View view) {
-                        try {
-                            int start = mIsbnText.getSelectionStart();
-                            int end = mIsbnText.getSelectionEnd();
-                            if (start < end) {
-                                // We have a selection. Delete it.
-                                mIsbnText.getText().replace(start, end, "");
-                                mIsbnText.setSelection(start, start);
-                            } else {
-                                // Delete char before cursor
-                                if (start > 0) {
-                                    mIsbnText.getText().replace(start - 1, start, "");
-                                    mIsbnText.setSelection(start - 1, start - 1);
-                                }
-                            }
-                        } catch (StringIndexOutOfBoundsException e) {
-                            //do nothing - empty string
-                        }
-                    }
-                });
-
-                mConfirmButton.setOnClickListener(new View.OnClickListener() {
-                    public void onClick(View view) {
-                        String mIsbn = mIsbnText.getText().toString();
-                        go(mIsbn, "", "");
-                    }
-                });
-            } else if ("name".equals(by)) {
-                // System.out.println(mId + " OnCreate BY NAME");
-                setContentView(R.layout.name_search);
-                this.setTitle(R.string.search_hint);
-
-                this.initAuthorList();
-
-                mTitleText = findViewById(R.id.title);
-                mConfirmButton = findViewById(R.id.search);
-
-                mConfirmButton.setOnClickListener(new View.OnClickListener() {
-                    public void onClick(View view) {
-                        String mAuthor = mAuthorText.getText().toString();
-                        String mTitle = mTitleText.getText().toString();
-
-                        ArrayAdapter<String> adapter = mAuthorAdapter;
-                        if (adapter.getPosition(mAuthor) < 0) {
-                            // Based on code from filipeximenes we also need to update the adapter here in
-                            // case no author or book is added, but we still want to see 'recent' entries.
-                            if (!mAuthor.trim().isEmpty()) {
-                                boolean found = false;
-                                for (String s : mAuthorNames) {
-                                    if (s.equalsIgnoreCase(mAuthor)) {
-                                        found = true;
-                                        break;
-                                    }
-                                }
-
-                                if (!found) {
-                                    // Keep a list of names as typed to use when we recreate list
-                                    mAuthorNames.add(mAuthor);
-                                    // Add to adapter, in case search produces no results
-                                    adapter.add(mAuthor);
-                                }
-                            }
-                        }
-                        go("", mAuthor, mTitle);
-                    }
-                });
-            } else if ("scan".equals(by)) {
-                // System.out.println(mId + " OnCreate BY SCAN");
-                // Use the scanner to get ISBNs
-                mMode = MODE_SCAN;
-                setContentView(R.layout.isbn_scan);
-                mIsbnText = findViewById(R.id.isbn);
-
-                /*
-                 * Use the preferred barcode scanner to search for a isbn
-                 * Prompt users to install the application if they do not have it installed.
-                 */
-                try {
-                    // Start the scanner IF this is a real 'first time' call.
-                    if (savedInstanceState == null) {
-                        startScannerActivity();
-                    } else {
-                        // It's a saved state, so see if we have an ISBN
-                        if (savedInstanceState.containsKey(ISBN)) {
-                            go(savedInstanceState.getString(ISBN), "", "");
-                        }
-                    }
-                } catch (java.lang.SecurityException e) {
-                    AlertDialog alertDialog = new AlertDialog.Builder(BookISBNSearch.this).setMessage(R.string.bad_scanner).create();
-                    alertDialog.setTitle(R.string.install_scan_title);
-                    alertDialog.setIcon(android.R.drawable.ic_menu_info_details);
-                    alertDialog.setButton(AlertDialog.BUTTON_POSITIVE,
-                            "ZXing", new DialogInterface.OnClickListener() {
-                                public void onClick(DialogInterface dialog, int which) {
-                                    Intent marketIntent = new Intent(Intent.ACTION_VIEW, Uri.parse("market://details?id=com.google.zxing.client.android"));
-                                    startActivity(marketIntent);
-                                    finish();
-                                }
-                            });
-                    alertDialog.setButton(AlertDialog.BUTTON_NEGATIVE,
-                            "Cancel", new DialogInterface.OnClickListener() {
-                                public void onClick(DialogInterface dialog, int which) {
-                                    //do nothing
-                                    finish();
-                                }
-                            });
-                    // Prevent the activity result from closing this activity.
-                    mDisplayingAlert = true;
-                    alertDialog.show();
-                    return;
-                } catch (ActivityNotFoundException e) {
-                    // Verify - this can be a dangerous operation
-                    AlertDialog alertDialog = new AlertDialog.Builder(BookISBNSearch.this).setMessage(R.string.install_scan).create();
-                    alertDialog.setTitle(R.string.install_scan_title);
-                    alertDialog.setIcon(android.R.drawable.ic_menu_info_details);
-                    alertDialog.setButton(AlertDialog.BUTTON_POSITIVE,
-                            "pic2shop", new DialogInterface.OnClickListener() {
-                                public void onClick(DialogInterface dialog, int which) {
-                                    //TODO
-                                    Intent marketIntent = new Intent(Intent.ACTION_VIEW, Uri.parse("market://details?id=com.visionsmarts.pic2shop"));
-                                    startActivity(marketIntent);
-                                    finish();
-                                }
-                            });
-                    alertDialog.setButton(AlertDialog.BUTTON_NEUTRAL,
-                            "ZXing", new DialogInterface.OnClickListener() {
-                                public void onClick(DialogInterface dialog, int which) {
-                                    Intent marketIntent = new Intent(Intent.ACTION_VIEW, Uri.parse("market://details?id=com.google.zxing.client.android"));
-                                    startActivity(marketIntent);
-                                    finish();
-                                }
-                            });
-                    alertDialog.setButton(AlertDialog.BUTTON_NEGATIVE,
-                            "Cancel", new DialogInterface.OnClickListener() {
-                                public void onClick(DialogInterface dialog, int which) {
-                                    //do nothing
-                                    finish();
-                                }
-                            });
-                    // Prevent the activity result from closing this activity.
-                    mDisplayingAlert = true;
-                    alertDialog.show();
-                    return;
+                } catch (StringIndexOutOfBoundsException ignore) {
+                    //do nothing - empty string
                 }
             }
-        } finally {
-            Tracker.exitOnCreate(this);
-        }
-    }
->>>>>>> 3cd92806
+        });
+
+        mConfirmButton.setOnClickListener(new View.OnClickListener() {
+            public void onClick(View view) {
+                String mIsbn = mIsbnText.getText().toString();
+                go(mIsbn, "", "");
+            }
+        });
+    }
 
 	/* - MAJOR DATABASE ISSUES FOR THIS TO WORK!!!
 	protected void checkISBN(final String isbn) {
@@ -871,13 +573,9 @@
      * @param isbn The ISBN to search
      */
     private void go(String isbn, String author, String title) {
-<<<<<<< HEAD
         if (BuildConfig.DEBUG) {
             System.out.println("GO: isbn=" + isbn + ", author=" + author + ", title=" + title);
         }
-=======
-        //System.out.println(mId + " GO: isbn=" + isbn + ", author=" + author + ", title=" + title);
->>>>>>> 3cd92806
 
         // Save the details because we will do some async processing or an alert
         mIsbn = isbn;
@@ -919,18 +617,12 @@
                     final long existingId = mDbHelper.getIdFromIsbn(isbn, true);
                     if (existingId > 0) {
                         // Verify - this can be a dangerous operation
-<<<<<<< HEAD
                         AlertDialog alertDialog = new AlertDialog.Builder(this)
                                 .setMessage(R.string.duplicate_book_message)
                                 .setTitle(R.string.duplicate_book_title)
                                 .setIcon(android.R.drawable.ic_menu_info_details)
                                 .create();
 
-=======
-                        AlertDialog alertDialog = new AlertDialog.Builder(this).setMessage(R.string.duplicate_book_message).create();
-                        alertDialog.setTitle(R.string.duplicate_book_title);
-                        alertDialog.setIcon(android.R.drawable.ic_menu_info_details);
->>>>>>> 3cd92806
                         alertDialog.setButton(AlertDialog.BUTTON_POSITIVE,
                                 this.getResources().getString(R.string.add),
                                 new DialogInterface.OnClickListener() {
@@ -966,7 +658,6 @@
                     }
                 }
             }
-<<<<<<< HEAD
         } catch (Exception ignore) {
             Logger.logError(ignore);
         }
@@ -974,15 +665,6 @@
         if (mSearchManagerId == 0) {
             doSearchBook();
         }
-=======
-        } catch (Exception e) {
-            Logger.logError(e);
-        }
-
-        if (mSearchManagerId == 0)
-            doSearchBook();
-
->>>>>>> 3cd92806
     }
 
     private void doSearchBook() {
@@ -990,14 +672,9 @@
         /* Delete any hanging around temporary thumbs */
         try {
             File thumb = CatalogueDBAdapter.getTempThumbnail();
-<<<<<<< HEAD
             //noinspection ResultOfMethodCallIgnored
             thumb.delete();
         } catch (Exception ignore) {
-=======
-            thumb.delete();
-        } catch (Exception e) {
->>>>>>> 3cd92806
             // do nothing - this is the expected behaviour
         }
 
@@ -1080,7 +757,6 @@
         Tracker.exitOnDestroy(this);
     }
 
-<<<<<<< HEAD
 //    public String convertDate(String date) {
 //        switch (date.length()) {
 //            case 2:
@@ -1110,37 +786,6 @@
 //        }
 //        return date;
 //    }
-=======
-    public String convertDate(String date) {
-        switch (date.length()) {
-            case 2:
-                //assume yy
-                try {
-                    if (Integer.parseInt(date) < 15) {
-                        date = "20" + date + "-01-01";
-                    } else {
-                        date = "19" + date + "-01-01";
-                    }
-                } catch (Exception e) {
-                    date = "";
-                }
-                break;
-            case 4:
-                //assume yyyy
-                date = date + "-01-01";
-                break;
-            case 6:
-                //assume yyyymm
-                date = date.substring(0, 4) + "-" + date.substring(4, 6) + "-01";
-                break;
-            case 7:
-                //assume yyyy-mm
-                date = date + "-01";
-                break;
-        }
-        return date;
-    }
->>>>>>> 3cd92806
 
     /*
      * Load the BookEdit Activity
@@ -1172,15 +817,10 @@
                         go(contents, "", "");
                     } else {
                         // Scanner Cancelled/failed. Exit if no dialog present.
-<<<<<<< HEAD
-                        this.setResult((mLastBookIntent != null) ? RESULT_OK : RESULT_CANCELED, mLastBookIntent);
-
-=======
                         if (mLastBookIntent != null)
                             this.setResult(RESULT_OK, mLastBookIntent);
                         else
                             this.setResult(RESULT_CANCELED, mLastBookIntent);
->>>>>>> 3cd92806
                         if (!mDisplayingAlert)
                             finish();
                     }
@@ -1273,19 +913,12 @@
         // handsets. Search for "BUG NOTE 1" in this source file for a discussion
         Bundle b = getIntent().getExtras();
         if (b != null) {
-<<<<<<< HEAD
             if (b.containsKey(ISBN)) {
                 inState.putString(ISBN, b.getString(ISBN));
             }
             if (b.containsKey(BY)) {
                 inState.putString(BY, b.getString(BY));
             }
-=======
-            if (b.containsKey(ISBN))
-                inState.putString(ISBN, b.getString(ISBN));
-            if (b.containsKey(BY))
-                inState.putString(BY, b.getString(BY));
->>>>>>> 3cd92806
         }
 
         inState.putParcelable("LastBookIntent", mLastBookIntent);
@@ -1294,13 +927,8 @@
         inState.putString(ISBN, mIsbn);
         inState.putString("title", mTitle);
         inState.putBoolean("mScannerStarted", mScannerStarted);
-<<<<<<< HEAD
         if (mSearchManagerId != 0) {
             inState.putLong("SearchManagerId", mSearchManagerId);
         }
-=======
-        if (mSearchManagerId != 0)
-            inState.putLong("SearchManagerId", mSearchManagerId);
->>>>>>> 3cd92806
     }
 }