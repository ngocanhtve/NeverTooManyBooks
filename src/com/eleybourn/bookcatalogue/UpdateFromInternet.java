--- conflicted
+++ resolved
@@ -1,293 +1,282 @@
-/*
- * @copyright 2011 Philip Warner
- * @license GNU General Public License
- *
- * This file is part of Book Catalogue.
- *
- * Book Catalogue is free software: you can redistribute it and/or modify
- * it under the terms of the GNU General Public License as published by
- * the Free Software Foundation, either version 3 of the License, or
- * (at your option) any later version.
- *
- * Book Catalogue is distributed in the hope that it will be useful,
- * but WITHOUT ANY WARRANTY; without even the implied warranty of
- * MERCHANTABILITY or FITNESS FOR A PARTICULAR PURPOSE.  See the
- * GNU General Public License for more details.
- *
- * You should have received a copy of the GNU General Public License
- * along with Book Catalogue.  If not, see <http://www.gnu.org/licenses/>.
- */
-
-package com.eleybourn.bookcatalogue;
-
-import android.content.DialogInterface;
-import android.content.SharedPreferences;
-import android.os.Bundle;
-import android.support.v7.app.AlertDialog;
-import android.view.View;
-import android.view.View.OnClickListener;
-import android.view.ViewGroup;
-import android.widget.Button;
-import android.widget.CheckBox;
-import android.widget.LinearLayout;
-import android.widget.Toast;
-
-import com.eleybourn.bookcatalogue.baseactivity.ActivityWithTasks;
-import com.eleybourn.bookcatalogue.booklist.DatabaseDefinitions;
-import com.eleybourn.bookcatalogue.debug.Logger;
-import com.eleybourn.bookcatalogue.debug.Tracker;
-import com.eleybourn.bookcatalogue.searches.librarything.LibraryThingManager;
-import com.eleybourn.bookcatalogue.utils.FieldUsage;
-import com.eleybourn.bookcatalogue.utils.FieldUsages;
-import com.eleybourn.bookcatalogue.utils.ManagedTask;
-import com.eleybourn.bookcatalogue.utils.ViewTagger;
-
-public class UpdateFromInternet extends ActivityWithTasks {
-
-    private long mUpdateSenderId = 0;
-    private final ManagedTask.TaskListener mThumbnailsHandler = new ManagedTask.TaskListener() {
-        @Override
-        public void onTaskFinished(ManagedTask t) {
-            mUpdateSenderId = 0;
-            finish();
-        }
-    };
-    private SharedPreferences mPrefs = null;
-    private FieldUsages mFieldUsages = new FieldUsages();
-
-<<<<<<< HEAD
-    @Override
-    protected int getLayoutId() {
-        return R.layout.update_from_internet;
-    }
-
-=======
-    /**
-     * Called when the activity is first created.
-     */
->>>>>>> 3cd92806
-    @Override
-    public void onCreate(Bundle savedInstanceState) {
-        try {
-            super.onCreate(savedInstanceState);
-            LibraryThingManager.showLtAlertIfNecessary(this, false, "update_from_internet");
-
-<<<<<<< HEAD
-=======
-            setContentView(R.layout.update_from_internet);
->>>>>>> 3cd92806
-            mPrefs = getSharedPreferences("bookCatalogue", android.content.Context.MODE_PRIVATE);
-            setupFields();
-        } catch (Exception e) {
-            Logger.logError(e);
-        }
-    }
-
-    /**
-     * Add a FieldUsage if the specified field has not been hidden by the user.
-     *
-     * @param field    Field name to use in FieldUsages
-     * @param visField Field name to check for visibility. If null, use field.
-     * @param stringId ID of field label string
-     * @param usage    Usage to apply.
-     */
-    private void addIfVisible(String field, String visField, int stringId, FieldUsages.Usages usage, boolean canAppend) {
-        if (visField == null || visField.trim().isEmpty())
-            visField = field;
-        if (mPrefs.getBoolean(FieldVisibility.prefix + visField, true))
-            mFieldUsages.put(new FieldUsage(field, stringId, usage, canAppend));
-    }
-
-    /**
-     * This function builds the manage field visibility by adding onClick events
-     * to each field checkbox
-     */
-    private void setupFields() {
-        addIfVisible(CatalogueDBAdapter.KEY_AUTHOR_ARRAY, CatalogueDBAdapter.KEY_AUTHOR_ID, R.string.author, FieldUsages.Usages.ADD_EXTRA, true);
-        addIfVisible(CatalogueDBAdapter.KEY_TITLE, null, R.string.title, FieldUsages.Usages.COPY_IF_BLANK, false);
-        addIfVisible(CatalogueDBAdapter.KEY_ISBN, null, R.string.isbn, FieldUsages.Usages.COPY_IF_BLANK, false);
-        addIfVisible(CatalogueDBAdapter.KEY_THUMBNAIL, null, R.string.thumbnail, FieldUsages.Usages.COPY_IF_BLANK, false);
-        addIfVisible(CatalogueDBAdapter.KEY_SERIES_ARRAY, CatalogueDBAdapter.KEY_SERIES_NAME, R.string.series, FieldUsages.Usages.ADD_EXTRA, true);
-        addIfVisible(CatalogueDBAdapter.KEY_PUBLISHER, null, R.string.publisher, FieldUsages.Usages.COPY_IF_BLANK, false);
-        addIfVisible(CatalogueDBAdapter.KEY_DATE_PUBLISHED, null, R.string.date_published, FieldUsages.Usages.COPY_IF_BLANK, false);
-        addIfVisible(CatalogueDBAdapter.KEY_PAGES, null, R.string.pages, FieldUsages.Usages.COPY_IF_BLANK, false);
-        addIfVisible(CatalogueDBAdapter.KEY_LIST_PRICE, null, R.string.list_price, FieldUsages.Usages.COPY_IF_BLANK, false);
-        addIfVisible(CatalogueDBAdapter.KEY_FORMAT, null, R.string.format, FieldUsages.Usages.COPY_IF_BLANK, false);
-        addIfVisible(CatalogueDBAdapter.KEY_DESCRIPTION, null, R.string.description, FieldUsages.Usages.COPY_IF_BLANK, false);
-        addIfVisible(CatalogueDBAdapter.KEY_GENRE, null, R.string.genre, FieldUsages.Usages.COPY_IF_BLANK, false);
-        addIfVisible(DatabaseDefinitions.DOM_LANGUAGE.name, null, R.string.language, FieldUsages.Usages.COPY_IF_BLANK, false);
-
-        // Display the list of fields
-        LinearLayout parent = findViewById(R.id.manage_fields_scrollview);
-        for (FieldUsage usage : mFieldUsages.values()) {
-            //Create the LinearLayout to hold each row
-            ViewGroup layout = new LinearLayout(this);
-            layout.setPadding(5, 0, 0, 0);
-
-            //Create the checkbox
-            CheckBox cb = new CheckBox(this);
-            cb.setChecked(usage.selected);
-            ViewTagger.setTag(cb, usage);
-            cb.setId(R.id.fieldCheckbox);
-            //add override capability
-            cb.setOnClickListener(new OnClickListener() {
-                @Override
-                public void onClick(View v) {
-                    final CheckBox thiscb = (CheckBox) v;
-                    final FieldUsage usage = (FieldUsage) ViewTagger.getTag(thiscb);
-                    if (usage != null) {
-                        if (!thiscb.isChecked() && thiscb.getText().toString().contains(getResources().getString(R.string.usage_copy_if_blank))) {
-                            if (usage.canAppend) {
-                                setCheckBoxText(thiscb, usage.stringId, R.string.usage_add_extra);
-                                thiscb.setChecked(true); //reset to checked
-                                usage.usage = FieldUsages.Usages.ADD_EXTRA;
-                            } else {
-                                setCheckBoxText(thiscb, usage.stringId, R.string.usage_overwrite);
-                                thiscb.setChecked(true); //reset to checked
-                                usage.usage = FieldUsages.Usages.OVERWRITE;
-                            }
-                        } else if (thiscb.getText().toString().contains(getResources().getString(R.string.usage_add_extra))) {
-                            setCheckBoxText(thiscb, usage.stringId, R.string.usage_overwrite);
-                            thiscb.setChecked(true); //reset to checked
-                            usage.usage = FieldUsages.Usages.OVERWRITE;
-                        } else if (thiscb.getText().toString().contains(getResources().getString(R.string.usage_overwrite))) {
-                            setCheckBoxText(thiscb, usage.stringId, R.string.usage_copy_if_blank);
-                            usage.usage = FieldUsages.Usages.COPY_IF_BLANK;
-                        }
-                        ViewTagger.setTag(thiscb, usage);
-                    }
-                }
-
-                /** setText as "text (extra)" */
-                private void setCheckBoxText(CheckBox cbx, int textId, int extraId) {
-                    cbx.setText(getResources().getString(R.string.a_bracket_b_bracket,
-                            getResources().getString(textId),
-                            getResources().getString(extraId)));
-                }
-            });
-
-            cb.setTextAppearance(this, android.R.style.TextAppearance_Large);
-            String extra;
-            switch (usage.usage) {
-                case ADD_EXTRA:
-                    extra = getResources().getString(R.string.usage_add_extra);
-                    break;
-                case COPY_IF_BLANK:
-                    extra = getResources().getString(R.string.usage_copy_if_blank);
-                    break;
-                case OVERWRITE:
-                    extra = getResources().getString(R.string.usage_overwrite);
-                    break;
-                default:
-                    throw new RuntimeException("Unknown Usage");
-            }
-            cb.setText(getResources().getString(R.string.a_bracket_b_bracket,
-                    getResources().getString(usage.stringId), extra));
-            layout.addView(cb);
-
-            //Add the LinearLayout to the parent
-            parent.addView(layout);
-        }
-
-        Button confirmBtn = findViewById(R.id.confirm);
-        confirmBtn.setOnClickListener(new OnClickListener() {
-            @Override
-            public void onClick(View v) {
-                // Get the selections the user made
-                if (readUserSelections() == 0) {
-                    Toast.makeText(UpdateFromInternet.this, R.string.select_min_1_field, Toast.LENGTH_LONG).show();
-                    return;
-                }
-
-                // If they have selected thumbnails, check if they want to download ALL.
-                boolean thumbnail_check = false;
-                try {
-                    thumbnail_check = mFieldUsages.get(CatalogueDBAdapter.KEY_THUMBNAIL).selected;
-                } catch (NullPointerException e) {
-                    Logger.logError(e);
-                }
-                if (thumbnail_check) {
-                    // Verify - this can be a dangerous operation
-                    AlertDialog alertDialog = new AlertDialog.Builder(UpdateFromInternet.this).setMessage(R.string.overwrite_thumbnail).create();
-                    alertDialog.setTitle(R.string.update_fields);
-                    alertDialog.setIcon(android.R.drawable.ic_menu_info_details);
-                    alertDialog.setButton(AlertDialog.BUTTON_POSITIVE, UpdateFromInternet.this.getResources().getString(R.string.yes), new DialogInterface.OnClickListener() {
-                        public void onClick(DialogInterface dialog, int which) {
-                            mFieldUsages.get(CatalogueDBAdapter.KEY_THUMBNAIL).usage = FieldUsages.Usages.OVERWRITE;
-                            startUpdate();
-                            return;
-                        }
-                    });
-                    alertDialog.setButton(AlertDialog.BUTTON_NEGATIVE, UpdateFromInternet.this.getResources().getString(R.string.cancel), new DialogInterface.OnClickListener() {
-                        public void onClick(DialogInterface dialog, int which) {
-                            //do nothing
-                            return;
-                        }
-                    });
-                    alertDialog.setButton(AlertDialog.BUTTON_NEUTRAL, UpdateFromInternet.this.getResources().getString(R.string.no), new DialogInterface.OnClickListener() {
-                        public void onClick(DialogInterface dialog, int which) {
-                            mFieldUsages.get(CatalogueDBAdapter.KEY_THUMBNAIL).usage = FieldUsages.Usages.COPY_IF_BLANK;
-                            startUpdate();
-                            return;
-                        }
-                    });
-                    alertDialog.show();
-                } else {
-                    startUpdate();
-                }
-                return;
-            }
-        });
-
-        Button cancelBtn = findViewById(R.id.cancel);
-        cancelBtn.setOnClickListener(new OnClickListener() {
-            @Override
-            public void onClick(View v) {
-                finish();
-            }
-        });
-    }
-
-    private int readUserSelections() {
-        LinearLayout parent = findViewById(R.id.manage_fields_scrollview);
-        int nChildren = parent.getChildCount();
-        int nSelected = 0;
-        for (int i = 0; i < nChildren; i++) {
-            View v = parent.getChildAt(i);
-            CheckBox cb = v.findViewById(R.id.fieldCheckbox);
-            if (cb != null) {
-                FieldUsage usage = (FieldUsage) ViewTagger.getTag(cb);
-                usage.selected = cb.isChecked();
-                if (usage.selected)
-                    nSelected++;
-            }
-        }
-        return nSelected;
-    }
-
-    private void startUpdate() {
-        UpdateThumbnailsThread t = new UpdateThumbnailsThread(getTaskManager(), mFieldUsages, mThumbnailsHandler);
-        mUpdateSenderId = t.getSenderId();
-        UpdateThumbnailsThread.getMessageSwitch().addListener(mUpdateSenderId, mThumbnailsHandler, false);
-        t.start();
-    }
-
-    @Override
-    protected void onPause() {
-        Tracker.enterOnPause(this);
-        super.onPause();
-        if (mUpdateSenderId != 0)
-            UpdateThumbnailsThread.getMessageSwitch().removeListener(mUpdateSenderId, mThumbnailsHandler);
-        Tracker.exitOnPause(this);
-    }
-
-    @Override
-    protected void onResume() {
-        Tracker.enterOnResume(this);
-        super.onResume();
-        if (mUpdateSenderId != 0)
-            UpdateThumbnailsThread.getMessageSwitch().addListener(mUpdateSenderId, mThumbnailsHandler, true);
-        Tracker.exitOnResume(this);
-    }
-
-}
+/*
+ * @copyright 2011 Philip Warner
+ * @license GNU General Public License
+ *
+ * This file is part of Book Catalogue.
+ *
+ * Book Catalogue is free software: you can redistribute it and/or modify
+ * it under the terms of the GNU General Public License as published by
+ * the Free Software Foundation, either version 3 of the License, or
+ * (at your option) any later version.
+ *
+ * Book Catalogue is distributed in the hope that it will be useful,
+ * but WITHOUT ANY WARRANTY; without even the implied warranty of
+ * MERCHANTABILITY or FITNESS FOR A PARTICULAR PURPOSE.  See the
+ * GNU General Public License for more details.
+ *
+ * You should have received a copy of the GNU General Public License
+ * along with Book Catalogue.  If not, see <http://www.gnu.org/licenses/>.
+ */
+
+package com.eleybourn.bookcatalogue;
+
+import android.content.DialogInterface;
+import android.content.SharedPreferences;
+import android.os.Bundle;
+import android.support.v7.app.AlertDialog;
+import android.view.View;
+import android.view.View.OnClickListener;
+import android.view.ViewGroup;
+import android.widget.Button;
+import android.widget.CheckBox;
+import android.widget.LinearLayout;
+import android.widget.Toast;
+
+import com.eleybourn.bookcatalogue.baseactivity.ActivityWithTasks;
+import com.eleybourn.bookcatalogue.booklist.DatabaseDefinitions;
+import com.eleybourn.bookcatalogue.debug.Logger;
+import com.eleybourn.bookcatalogue.debug.Tracker;
+import com.eleybourn.bookcatalogue.searches.librarything.LibraryThingManager;
+import com.eleybourn.bookcatalogue.utils.FieldUsage;
+import com.eleybourn.bookcatalogue.utils.FieldUsages;
+import com.eleybourn.bookcatalogue.utils.ManagedTask;
+import com.eleybourn.bookcatalogue.utils.ViewTagger;
+
+public class UpdateFromInternet extends ActivityWithTasks {
+
+    private long mUpdateSenderId = 0;
+    private final ManagedTask.TaskListener mThumbnailsHandler = new ManagedTask.TaskListener() {
+        @Override
+        public void onTaskFinished(ManagedTask t) {
+            mUpdateSenderId = 0;
+            finish();
+        }
+    };
+    private SharedPreferences mPrefs = null;
+    private FieldUsages mFieldUsages = new FieldUsages();
+
+    @Override
+    protected int getLayoutId() {
+        return R.layout.update_from_internet;
+    }
+
+    @Override
+    public void onCreate(Bundle savedInstanceState) {
+        try {
+            super.onCreate(savedInstanceState);
+            LibraryThingManager.showLtAlertIfNecessary(this, false, "update_from_internet");
+            mPrefs = getSharedPreferences("bookCatalogue", android.content.Context.MODE_PRIVATE);
+            setupFields();
+        } catch (Exception e) {
+            Logger.logError(e);
+        }
+    }
+
+    /**
+     * Add a FieldUsage if the specified field has not been hidden by the user.
+     *
+     * @param field    Field name to use in FieldUsages
+     * @param visField Field name to check for visibility. If null, use field.
+     * @param stringId ID of field label string
+     * @param usage    Usage to apply.
+     */
+    private void addIfVisible(String field, String visField, int stringId, FieldUsages.Usages usage, boolean canAppend) {
+        if (visField == null || visField.trim().isEmpty())
+            visField = field;
+        if (mPrefs.getBoolean(FieldVisibility.prefix + visField, true))
+            mFieldUsages.put(new FieldUsage(field, stringId, usage, canAppend));
+    }
+
+    /**
+     * This function builds the manage field visibility by adding onClick events
+     * to each field checkbox
+     */
+    private void setupFields() {
+        addIfVisible(CatalogueDBAdapter.KEY_AUTHOR_ARRAY, CatalogueDBAdapter.KEY_AUTHOR_ID, R.string.author, FieldUsages.Usages.ADD_EXTRA, true);
+        addIfVisible(CatalogueDBAdapter.KEY_TITLE, null, R.string.title, FieldUsages.Usages.COPY_IF_BLANK, false);
+        addIfVisible(CatalogueDBAdapter.KEY_ISBN, null, R.string.isbn, FieldUsages.Usages.COPY_IF_BLANK, false);
+        addIfVisible(CatalogueDBAdapter.KEY_THUMBNAIL, null, R.string.thumbnail, FieldUsages.Usages.COPY_IF_BLANK, false);
+        addIfVisible(CatalogueDBAdapter.KEY_SERIES_ARRAY, CatalogueDBAdapter.KEY_SERIES_NAME, R.string.series, FieldUsages.Usages.ADD_EXTRA, true);
+        addIfVisible(CatalogueDBAdapter.KEY_PUBLISHER, null, R.string.publisher, FieldUsages.Usages.COPY_IF_BLANK, false);
+        addIfVisible(CatalogueDBAdapter.KEY_DATE_PUBLISHED, null, R.string.date_published, FieldUsages.Usages.COPY_IF_BLANK, false);
+        addIfVisible(CatalogueDBAdapter.KEY_PAGES, null, R.string.pages, FieldUsages.Usages.COPY_IF_BLANK, false);
+        addIfVisible(CatalogueDBAdapter.KEY_LIST_PRICE, null, R.string.list_price, FieldUsages.Usages.COPY_IF_BLANK, false);
+        addIfVisible(CatalogueDBAdapter.KEY_FORMAT, null, R.string.format, FieldUsages.Usages.COPY_IF_BLANK, false);
+        addIfVisible(CatalogueDBAdapter.KEY_DESCRIPTION, null, R.string.description, FieldUsages.Usages.COPY_IF_BLANK, false);
+        addIfVisible(CatalogueDBAdapter.KEY_GENRE, null, R.string.genre, FieldUsages.Usages.COPY_IF_BLANK, false);
+        addIfVisible(DatabaseDefinitions.DOM_LANGUAGE.name, null, R.string.language, FieldUsages.Usages.COPY_IF_BLANK, false);
+
+        // Display the list of fields
+        LinearLayout parent = findViewById(R.id.manage_fields_scrollview);
+        for (FieldUsage usage : mFieldUsages.values()) {
+            //Create the LinearLayout to hold each row
+            ViewGroup layout = new LinearLayout(this);
+            layout.setPadding(5, 0, 0, 0);
+
+            //Create the checkbox
+            CheckBox cb = new CheckBox(this);
+            cb.setChecked(usage.selected);
+            ViewTagger.setTag(cb, usage);
+            cb.setId(R.id.fieldCheckbox);
+            //add override capability
+            cb.setOnClickListener(new OnClickListener() {
+                @Override
+                public void onClick(View v) {
+                    final CheckBox thiscb = (CheckBox) v;
+                    final FieldUsage usage = (FieldUsage) ViewTagger.getTag(thiscb);
+                    if (usage != null) {
+                        if (!thiscb.isChecked() && thiscb.getText().toString().contains(getResources().getString(R.string.usage_copy_if_blank))) {
+                            if (usage.canAppend) {
+                                setCheckBoxText(thiscb, usage.stringId, R.string.usage_add_extra);
+                                thiscb.setChecked(true); //reset to checked
+                                usage.usage = FieldUsages.Usages.ADD_EXTRA;
+                            } else {
+                                setCheckBoxText(thiscb, usage.stringId, R.string.usage_overwrite);
+                                thiscb.setChecked(true); //reset to checked
+                                usage.usage = FieldUsages.Usages.OVERWRITE;
+                            }
+                        } else if (thiscb.getText().toString().contains(getResources().getString(R.string.usage_add_extra))) {
+                            setCheckBoxText(thiscb, usage.stringId, R.string.usage_overwrite);
+                            thiscb.setChecked(true); //reset to checked
+                            usage.usage = FieldUsages.Usages.OVERWRITE;
+                        } else if (thiscb.getText().toString().contains(getResources().getString(R.string.usage_overwrite))) {
+                            setCheckBoxText(thiscb, usage.stringId, R.string.usage_copy_if_blank);
+                            usage.usage = FieldUsages.Usages.COPY_IF_BLANK;
+                        }
+                        ViewTagger.setTag(thiscb, usage);
+                    }
+                }
+
+                /** setText as "text (extra)" */
+                private void setCheckBoxText(CheckBox cbx, int textId, int extraId) {
+                    cbx.setText(getResources().getString(R.string.a_bracket_b_bracket,
+                            getResources().getString(textId),
+                            getResources().getString(extraId)));
+                }
+            });
+
+            cb.setTextAppearance(this, android.R.style.TextAppearance_Large);
+            String extra;
+            switch (usage.usage) {
+                case ADD_EXTRA:
+                    extra = getResources().getString(R.string.usage_add_extra);
+                    break;
+                case COPY_IF_BLANK:
+                    extra = getResources().getString(R.string.usage_copy_if_blank);
+                    break;
+                case OVERWRITE:
+                    extra = getResources().getString(R.string.usage_overwrite);
+                    break;
+                default:
+                    throw new RuntimeException("Unknown Usage");
+            }
+            cb.setText(getResources().getString(R.string.a_bracket_b_bracket,
+                    getResources().getString(usage.stringId), extra));
+            layout.addView(cb);
+
+            //Add the LinearLayout to the parent
+            parent.addView(layout);
+        }
+
+        Button confirmBtn = findViewById(R.id.confirm);
+        confirmBtn.setOnClickListener(new OnClickListener() {
+            @Override
+            public void onClick(View v) {
+                // Get the selections the user made
+                if (readUserSelections() == 0) {
+                    Toast.makeText(UpdateFromInternet.this, R.string.select_min_1_field, Toast.LENGTH_LONG).show();
+                    return;
+                }
+
+                // If they have selected thumbnails, check if they want to download ALL.
+                boolean thumbnail_check = false;
+                try {
+                    thumbnail_check = mFieldUsages.get(CatalogueDBAdapter.KEY_THUMBNAIL).selected;
+                } catch (NullPointerException e) {
+                    Logger.logError(e);
+                }
+                if (thumbnail_check) {
+                    // Verify - this can be a dangerous operation
+                    AlertDialog alertDialog = new AlertDialog.Builder(UpdateFromInternet.this).setMessage(R.string.overwrite_thumbnail).create();
+                    alertDialog.setTitle(R.string.update_fields);
+                    alertDialog.setIcon(android.R.drawable.ic_menu_info_details);
+                    alertDialog.setButton(AlertDialog.BUTTON_POSITIVE, UpdateFromInternet.this.getResources().getString(R.string.yes), new DialogInterface.OnClickListener() {
+                        public void onClick(DialogInterface dialog, int which) {
+                            mFieldUsages.get(CatalogueDBAdapter.KEY_THUMBNAIL).usage = FieldUsages.Usages.OVERWRITE;
+                            startUpdate();
+                            return;
+                        }
+                    });
+                    alertDialog.setButton(AlertDialog.BUTTON_NEGATIVE, UpdateFromInternet.this.getResources().getString(R.string.cancel), new DialogInterface.OnClickListener() {
+                        public void onClick(DialogInterface dialog, int which) {
+                            //do nothing
+                            return;
+                        }
+                    });
+                    alertDialog.setButton(AlertDialog.BUTTON_NEUTRAL, UpdateFromInternet.this.getResources().getString(R.string.no), new DialogInterface.OnClickListener() {
+                        public void onClick(DialogInterface dialog, int which) {
+                            mFieldUsages.get(CatalogueDBAdapter.KEY_THUMBNAIL).usage = FieldUsages.Usages.COPY_IF_BLANK;
+                            startUpdate();
+                            return;
+                        }
+                    });
+                    alertDialog.show();
+                } else {
+                    startUpdate();
+                }
+                return;
+            }
+        });
+
+        Button cancelBtn = findViewById(R.id.cancel);
+        cancelBtn.setOnClickListener(new OnClickListener() {
+            @Override
+            public void onClick(View v) {
+                finish();
+            }
+        });
+    }
+
+    private int readUserSelections() {
+        LinearLayout parent = findViewById(R.id.manage_fields_scrollview);
+        int nChildren = parent.getChildCount();
+        int nSelected = 0;
+        for (int i = 0; i < nChildren; i++) {
+            View v = parent.getChildAt(i);
+            CheckBox cb = v.findViewById(R.id.fieldCheckbox);
+            if (cb != null) {
+                FieldUsage usage = (FieldUsage) ViewTagger.getTag(cb);
+                usage.selected = cb.isChecked();
+                if (usage.selected)
+                    nSelected++;
+            }
+        }
+        return nSelected;
+    }
+
+    private void startUpdate() {
+        UpdateThumbnailsThread t = new UpdateThumbnailsThread(getTaskManager(), mFieldUsages, mThumbnailsHandler);
+        mUpdateSenderId = t.getSenderId();
+        UpdateThumbnailsThread.getMessageSwitch().addListener(mUpdateSenderId, mThumbnailsHandler, false);
+        t.start();
+    }
+
+    @Override
+    protected void onPause() {
+        Tracker.enterOnPause(this);
+        super.onPause();
+        if (mUpdateSenderId != 0)
+            UpdateThumbnailsThread.getMessageSwitch().removeListener(mUpdateSenderId, mThumbnailsHandler);
+        Tracker.exitOnPause(this);
+    }
+
+    @Override
+    protected void onResume() {
+        Tracker.enterOnResume(this);
+        super.onResume();
+        if (mUpdateSenderId != 0)
+            UpdateThumbnailsThread.getMessageSwitch().addListener(mUpdateSenderId, mThumbnailsHandler, true);
+        Tracker.exitOnResume(this);
+    }
+
+}