--- conflicted
+++ resolved
@@ -32,13 +32,8 @@
 
 ext {
     applicationId = "com.hardbacknutter.nevertoomanybooks"
-    applicationVersionCode = 24
-<<<<<<< HEAD
+    applicationVersionCode = 40
     applicationVersionName = '4.0.0'
-=======
-    applicationVersionName = '3.4.2'
-
->>>>>>> b89a36a0
 
     // see NOTES.txt
     // https://gs.statcounter.com/os-version-market-share/android/mobile-tablet/worldwide
