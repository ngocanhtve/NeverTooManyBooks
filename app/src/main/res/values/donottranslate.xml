--- conflicted
+++ resolved
@@ -47,6 +47,10 @@
     <string name="site_bedetheque"
             translatable="false">Bedetheque</string>
     <string name="site_info_bedetheque"
+            translatable="false">@string/site_description_french_catalogue_eu_comics</string>
+    <string name="site_bertrand_pt"
+            translatable="false">Bertrand.pt</string>
+    <string name="site_info_bertrand_pt"
             translatable="false">@string/site_description_french_catalogue_eu_comics</string>
     <string name="site_bol_com"
             translatable="false">bol.com</string>
@@ -86,21 +90,10 @@
             translatable="false">@string/site_description_english_catalogue</string>
     <string name="site_stripinfo_be"
             translatable="false">StripInfo</string>
-<<<<<<< HEAD
     <string name="site_info_stripinfo_be"
             translatable="false">@string/site_description_dutch_catalogue_eu_comics</string>
 
     <!-- https://calibre-ebook.com -->
-=======
-    <string name="site_bedetheque"
-            translatable="false">Bedetheque</string>
-    <string name="site_bol_com"
-            translatable="false">bol.com</string>
-    <string name="site_bookfinder"
-            translatable="false">BookFinder</string>
-    <string name="site_bertrand_pt"
-            translatable="false">Bertrand.pt</string>
->>>>>>> 129d028c
     <string name="site_calibre"
             translatable="false">Calibre</string>
 
