<?xml version="1.0" encoding="utf-8"?>
<resources>

    <string name="app_name">BookCatalogue</string>
    <string name="system_app_name">Book Catalogue</string>
    <string name="menu_insert">Добавить книгу</string>
    <string name="menu_delete">Удалить книгу</string>
    <string name="author">Автор</string>
    <string name="title">Название</string>
    <string name="isbn">ISBN</string>
    <string name="publisher">Издатель</string>
    <string name="date_published">Дата издания</string>
    <string name="rating">Оценка</string>
    <string name="bookshelf">Книжная полка</string>
    <string name="read">Вы прочитали эту книгу?</string>
    <string name="series">Серия</string>
    <string name="pages">Страницы</string>
    <string name="confirm_add">Добавить книгу</string>
    <string name="confirm_update">Обновить</string>
    <string name="nobooks">На этой полке нет книг. Пожалуйста, добавьте книги, используя меню в нижней части этого экрана.</string>
    <string name="menu_sort_by_author_expanded">Развернуть всё</string>
    <string name="menu_sort_by">Отсортировать по</string>
    <string name="menu_sort_by_author_collapsed">Свернуть всё</string>
    <string name="sort_title">Книжный каталог: по названию</string>
    <string name="edit_title">Книжный каталог: редактирование книги</string>
    <string name="menu_insert_isbn">Добавление по ISBN</string>
    <string name="menu_insert_barcode">Добавление по штрих-коду</string>
    <string name="search">Поиск</string>
    <string name="cancel">Отмена</string>
    <string name="confirm_save">Сохранить книгу</string>
    <string name="nobookshelves">Вы не создали ни одной полки. Пожалуйста, добавьте полку, используя меню в нижней части этого экрана.</string>
    <string name="menu_insert_bs">Создать полку</string>
    <string name="confirm_add_bs">Добавить полку</string>
    <string name="menu_bookshelf">Полки</string>
    <string name="confirm_save_bs">Сохранить полку</string>
    <string name="menu_delete_bs">Удалить полку</string>
    <string name="delete_1st_bs">Невозможно удалить единственную книжную полку</string>
    <string name="bookshelf_label">Полка: </string>
    <string name="all_books">Все книги</string>
    <string name="isbn_found">ISBN отсканирован. Поиск в Интернете.</string>
    <string name="title_isbn_search">Книжный каталог: поиск по ISBN</string>
    <string name="title_manage_bs">Книжный каталог: управление книжными полками</string>
    <string name="title_edit_bs">Книжный каталог: редактирование книжной полки</string>
    <string name="book_exists">Книга, которую вы пытаетесь добавить, уже существует. .</string>
    <string name="search_label">Поиск книг</string>
    <string name="search_hint">Поиск автора или названия</string>
    <string name="book_not_found">Не найдена книга, соответствующая отсканированному штрих-коду. Возможно правильный штрих-код находится внутри книги. Иначе, пожалуйста, введите детализированную информацию о книге вручную.</string>
    <string name="series_num">№</string>
    <string name="unable_to_connect_google">Невозможно подключиться к Google Books</string>
    <string name="export_data">Экспортировать книги</string>
    <string name="export_complete">Экспорт данных (на SD-карту) завершён. </string>
    <string name="import_data">Импортировать книги</string>
    <string name="import_alert">Предупреждение. Импорт данных может заменить существующие записи книг обновлённой информацией, в случае, если номер в файле совпадает с существующим номером. Обычно это то, что требуется, если вы обновляете поле в файле экспорта. Если вы добавляете запись новой книге, убедитесь, что поле id не заполнено.</string>
    <string name="export_failed">ОШИБКА: Экспорт данных (на SD-карту) не удался. </string>
    <string name="search_title">Книжный каталог: результаты поиска</string>
    <string name="results_found">Найденные результаты</string>
    <string name="administration_label">Функции администрирования</string>
    <string name="administration_title">Книжный каталог: администрирование</string>
    <string name="menu_administration">Настройки</string>
    <string name="install_scan">Чтобы определить ваши книги по ISBN штрих-коду, вы должны установить приложение Google Googles или zxing.</string>
    <string name="install_scan_title">Установить сканер штрих-кодов</string>
    <string name="version_number">Номер версии:</string>
    <string name="donate">Если Вы хотите поддержать разработку этого приложения, пожалуйста сделайте пожертвование или через Amazon Wishlist или через PayPal кнопкой внизу. Я не могу опубликовать &quot;платную&quot; версию приложения в Австралии. :-) </string>
    <string name="unable_to_connect_amazon">Невозможно подключиться к Amazon</string>
    <string name="upgrade_title">После Вашего последнего обновления</string>
    <string name="edit_book">Редактировать книгу</string>
    <string name="edit_book_notes">Комментарии</string>
    <string name="edit_book_friends">Одолжить книгу</string>
    <string name="unknown_error">Произошла неизвестная ошибка</string>
    <string name="notes">Заметки</string>
    <string name="loaned_to">Книга дана вдолг:</string>
    <string name="nobody">Никто</string>
    <string name="loan_to">Одолжить книгу:</string>
    <string name="returned">Возвращена</string>
    <string name="name">Имя</string>
    <string name="webpage_label">Веб-адрес проекта:</string>
    <string name="sourcecode_label">Исходный код:</string>
    <string name="contact_label">Контакты разработчиков:</string>
    <string name="webpage">https://wiki.github.com/eleybourn/Book-Catalogue/</string>
    <string name="sourcecode">https://github.com/eleybourn/Book-Catalogue</string>
    <string name="helppage">https://github.com/eleybourn/Book-Catalogue/wiki/Help</string>
    <string name="contact1">eleybourn@gmail.com</string>
    <string name="contact2">philip.warner@rhyme.com.au</string>
    <string name="donate_label">Пожертвовать</string>
    <string name="about_label">О приложении…</string>
    <string name="administration_functions_label">Функции</string>
    <string name="sortby_popup_title">Отсортировать по</string>
    <string name="sortby_author">Отсортировать по автору</string>
    <string name="sortby_title">Отсортировать по названию</string>
    <string name="sortby_series">Отсортировать по серии</string>
    <string name="sortby_loan">Отсортировать по одолженным</string>
    <string name="sortby_unread">Отсортировать по непрочитанным</string>
    <string name="sortby_genre">Отсортировать по жанру</string>
    <string name="list_price">Список цен</string>
    <string name="date_started_reading">Начало чтения</string>
    <string name="date_finished_reading">Конец чтения</string>
    <string name="update_fields">Автоматическое обновление полей</string>
    <string name="select_fields_to_update">Выберите поля для обновления</string>
    <string name="select_fields_to_update_help">Выбранные поля будут обновлены через интернет. Остальные останутся неизменными.</string>
    <string name="overwrite_thumbnail">Выбранные поля будут обновлены как показано, но миниатюры при желании можно загрузить для ВСЕХ книг.\n\nВы хотите перезаписать все миниатюры? Предупреждение: это может занять много времени. </string>
    <string name="yes">Да</string>
    <string name="no">Нет</string>
    <string name="ok">OK</string>
    <string name="download_thumbs">Миниатюры загружаются в фоновом режиме</string>
    <string name="search_fail">Поиск книги не удался. Пожалуйста, проверьте настройки интернет-соединения.</string>
    <string name="search_exception">Поиск во время %1$s: %2$s не удался</string>
    <string name="hello">Книжный каталог!</string>
    <string name="menu_delete_thumb">Удалить миниатюру</string>
    <string name="help">Помощь</string>
    <string name="filler_help_text">Полное справочное руководство ожидается в ближайшее время. </string>
    <string name="menu_manage_fields">Видимость полей</string>
    <string name="manage_fields_help">Выбранные поля видны на экранах добавления/редактирования книги. Невыбранные поля скрыты.</string>
    <string name="edit_book_anthology">Названия антологий</string>
    <string name="amazon_wishlist">Amazon Wishlist</string>
    <string name="same_author">Все рассказы этой антологии написаны одним автором</string>
    <string name="menu_delete_anthology">Удалить название антологии</string>
    <string name="is_anthology">Эта книга - антология?</string>
    <string name="populate_anthology_titles">Автоматически заполнить названия (ЭКСПЕРИМЕНТАЛЬНО)</string>
    <string name="automatic_population_failed">Автоматическое заполнение названий не удалось</string>
    <string name="anthology">Антология</string>
    <string name="anthology_confirm">Пожалуйста, подтвердите, что названия антологий (в основном) правильны</string>
    <string name="anthology_save">Сохранить</string>
    <string name="anthology_add">Добавить</string>
    <string name="menu_add_thumb_photo">С камеры…</string>
    <string name="thumbnail">Эскиз обложки</string>
    <string name="menu_rotate_thumb">Повернуть миниатюру&#8230;</string>
    <string name="menu_rotate_thumb_cw">Повернуть по часовой</string>
    <string name="menu_rotate_thumb_ccw">Повернуть против часовой</string>
    <string name="menu_rotate_thumb_180">Повернуть на 180</string>
    <string name="menu_zoom_thumb">Увеличить эскиз</string>
    <string name="help_title_nutshell">В двух словах</string>
    <string name="signed">Книга подписана?</string>
    <string name="read_start">Начало чтения</string>
    <string name="read_end">Конец чтения</string>
    <string name="location_of_book">Местоположение книги</string>
    <string name="duplicate_title">Копия книги</string>
    <string name="duplicate_book_title">Копия книги</string>
    <string name="duplicate_book_message">Книга, которую Вы пытаетесь добавить уже есть в базе. Вы уверены, что хотите добавить ещё одну копию этой книги?</string>
    <string name="menu_add_thumb_gallery">Из галереи&#8230;</string>
    <string name="backup_request">Вы хотите создать резервную копию базы данных на SD-карте?</string>
    <string name="backup_title">Резервная копия?</string>
    <string name="searching_amazon_books">Поиск в Amazon</string>
    <string name="searching_google_books">Поиск в Google Books</string>
    <string name="searching_library_thing">Поиск в LibraryThing</string>
    <string name="bookshelf_title">Выберите книжные полки для этой книги</string>
    <string name="select_bookshelves">Выбор полок</string>
    <string name="format">Формат</string>
    <string name="format1">Мягкий переплет</string>
    <string name="format2">Твёрдый переплёт</string>
    <string name="format3">Электронная книга</string>
    <string name="format4">Аудиокнига</string>
    <string name="format5">Руководство / Справочник</string>
    <!-- NOTE: Adding a new format will involve changing code that references this list -->
    <string name="description">Описание</string>
    <string name="genre">Жанр</string>
    <string name="auto_update">Вы хотите автоматически обновить следующие поля сейчас \n* Жанр \n* Описание \n* Миниатюра\n\n При отмене Вы всегда сможете запустить обновление снова со страницы администрирования</string>
    <string name="notset">Не установлено</string>
    <string name="menu_search">Искать книги</string>
    <string name="menu_insert_name">Добавить по имени</string>
    <string name="isbn_name_search_help">Добавление книг по ISBN гораздо более точное, чем добавление по автору и названию и в большинстве случаев является предпочтительным. Имейте в виду, что иногда правильный штрих-код находится внутри книги. \n\n</string>
    <string name="help_click_here">Пожалуйста, нажмите здесь, чтобы получить справочную информацию в интернете</string>
    <string name="backup_database">Резервное копирование БД</string>
    <string name="vldt_unable_to_get_value">Невозможно получить значение для: \'%s\'</string>
    <string name="vldt_integer_expected">Введите целое значение: \'%s\'</string>
    <string name="vldt_real_expected">Введите действительное число: \'%s\'</string>
    <string name="vldt_date_expected">Введите дату: \'%s\'</string>
    <string name="vldt_boolean_expected">Введите логическое да-нет значение (0,1,t,f,true,false) for \'%s\'</string>
    <string name="vldt_nonblank_required">Требуется не пустое значение для: \'%s\'</string>
    <string name="vldt_blank_required">Требуется пустое значение: \'%s\'</string>
    <string name="vldt_failed">Проверка не удалась для \'%s\'</string>
    <string name="vldt_series_num_must_be_blank">Номер серии должен быть пуст (введено %1$s) или должно быть указано название серии</string>
    <string name="vldt_read_start_after_end">Дата начала чтения позже даты завершения</string>
    <string name="backup_success">Резервное копирование успешно</string>
    <string name="backup_failed">Резервное копирование не удалось</string>
    <string name="file_must_contain_column">В файле должен быть столбец с названием %s</string>
    <string name="file_must_contain_any_column">Файл должен содержать столбец с одним из следующих имён: %s</string>
    <string name="column_is_blank">Столбец %1$s в строке %2$s пуст</string>
    <string name="columns_are_blank">В строке %2$d столбцы %1$s пусты</string>
    <string name="save">Сохранить</string>
    <string name="add">Добавить</string>
    <string name="noauthors">Не указаны авторы книги. Пожалуйста, добавьте автора(ов), используя текстовую область и кнопку в верхней части этого экрана.</string>
    <string name="noseries">Не указана серия книги. Вы можете добавить серию используя текстовую область в верхней части этого экрана.</string>

    <item name="TAG_POSITION" type="id"></item>
    <item name="TAG_ORIGINAL_VALUE" type="id"></item>

    <string name="cover_not_set">Обложка не установлена</string>
    <string name="cover_corrupt">Обложка испорчена</string>
    <string name="cover_detail">Детальная информация об обложке</string>
    <string name="select_picture">Выбор картинки</string>
    <string name="set_authors">Установка авторов&#8230;</string>
    <string name="and_others">и др.</string>
    <string name="set_series">Установка серии&#8230;</string>
    <string name="author_already_in_list">Автор уже есть в списке</string>
    <string name="author_is_blank">Не заполнено поле Автор</string>
    <string name="series_already_in_list">Серия уже есть в списке</string>
    <string name="series_is_blank">Не заполнено поле Серия</string>
    <string name="export_failed_sdcard">Экспорт не удался. Не могу записать на SD-карту</string>
    <string name="thumbnail_failed_sdcard">Загрузка миниатюр не удалась. Запись на SD-карту невозможна</string>
    <string name="skip_title">Пропустить - %s</string>
    <string name="num_books_searched">%s книг искалось</string>
    <string name="cancelled_info">Отменено - %s</string>
    <string name="edit_book_series">Редактировать серию книги</string>
    <string name="family_name">Фамилия</string>
    <string name="given_names">Имя</string>
    <string name="edit_author_details">Редактировать информацию об авторе</string>
    <string name="immediate_global_changes">ЗАМЕЧАНИЕ: Все сохраняемые изменения применяются немедленно</string>
    <string name="menu_replace_thumb">Заменить миниатюру&#8230;</string>
    <string name="menu_thumb_alt_editions">Из других изданий&#8230;</string>
    <string name="author_required">Должен быть указан хотя бы один автор</string>
    <string name="title_required">Должно быть указано название</string>
    <string name="menu_delete_series">Удаление серии&#8230;</string>
    <string name="menu_edit_author">Редактирование автора&#8230;</string>
    <string name="menu_edit_series">Редактирование серии&#8230;</string>
    <string name="delete_series">Удаление серии</string>
    <string name="really_delete_series">Действительно удалить серию \'%s\'?\n\nКниги этой серии не будут удалены.\n\nВместо удаления вы можете переименовать серию, чтобы сохранить существующую связь с книгами</string>
    <string name="edit_series">Редактировать информацию о серии</string>
    <string name="edit_author">Редактировать информацию об авторе</string>
    <string name="select_cover">Выбрать обложку</string>
    <string name="no_isbn_no_editions">Нельзя получить издание книги без ISBN</string>
    <string name="unsaved_edits">У Вас есть несохранённые изменения. Вы уверены что хотите продолжить?</string>
    <string name="unsaved_edits_title">Несохранённые изменения</string>
    <string name="changed_author_how_apply">Вы изменили имя автора с:\n  \'%1$s\' на \n  \'%2$s\'\nКак вы хотите применить это изменение?\nЗамечание: выбор \'%3$s\' будет применён немедленно.</string>
    <string name="this_book">Эта книга</string>
    <string name="scope_of_change">Масштаб изменения</string>
    <string name="changed_series_how_apply">Вы изменили название серии с:\n  \'%1$s\' на \n  \'%2$s\'\nКак вы хотите применить это изменение?\nЗамечание: выбор \'Все книги\' будет применён немедленно.</string>
    <string name="unable_to_find_book">Поиск указанной книги не удался</string>
    <string name="list_and">и</string>
    <string name="really_delete_book">Книга с названием \'%1$s\' будет полностью удалена %2$s. Вы уверены?</string>
    <string name="editions_require_isbn">Для получения других изданий требуется ISBN</string>
    <string name="no_editions">Другие издания не доступны</string>
    <string name="finding_editions">Поиск изданий&#8230;</string>
    <string name="click_on_thumb">Щёлкните по миниатюре для просмотра большого изображения</string>
    <string name="loading">Загрузка&#8230;</string>
    <string name="image_not_found">Изображение не найдено</string>

    <item name="fieldCheckbox" type="id"></item>

    <string name="select_min_1_field">Выберите хотя бы одно поле для обновления</string>
    <string name="usage_copy_if_blank">Копирует, если пусто</string>
    <string name="usage_add_extra">Добавляет дополнительные данные</string>
    <string name="usage_overwrite">Перезаписывает существующие данные</string>
    <string name="cancelling">Отменяется</string>
    <string name="starting_search">Поиск начинается</string>
    <string name="lt_info">Это приложение может использовать LibraryThing (бесплатно) в качестве источника информации как для серий так и об альтернативных обложках. Чтобы использовать эту возможность, Вам нужно зарегистрироваться на LibraryThing и запросить ключ разработчика. Всё бесплатно.</string>
    <string name="lt_register_text">Зарегистрироваться в LibraryThing</string>
    <string name="lt_devkey_text">Запросить ключ разработчика LibraryThing</string>
    <string name="lt_label">LibraryThing</string>
    <string name="lt_gotkey">Как только вы получите ключ разработчика (или если он у Вас уже есть), просто введите его в поле ниже. Он будет использован для получения дополнительной информации о книге.</string>
    <string name="developer_key">Ключ разработчика</string>
    <string name="require_library_thing_info">Для этой возможности необходим ключ разработчика LibraryThing. Вы хотите узнать больше о LibraryThing?</string>
    <string name="uses_library_thing_info">Эта функция работает лучше при наличии ключа разработчика LibraryThing. Вы хотите узнать больше о LibraryThing, или не показывать это сообщение?\n\nИнформация о LibraryThing есть на закладке LibraryThing страницы Администрирования.</string>
    <string name="reg_library_thing_title">Регистрация в LibraryThing</string>
    <string name="more_info">Дополнительная информация</string>
    <string name="disable_dialogue">Отключить сообщение</string>
    <string name="lt_reset_messages_info">Время от времени приложение может показывать опциональные сообщения о LibraryThing. Нажмите кнопку внизу, чтобы сбросить все отключенные сообщения.</string>
    <string name="reset">Сброс</string>
    <string name="send_info_text">Нажмите кнопку внизу экрана для сбора информации о недавних аварийных выключения программы или об иных ошибках и отправьте эту информацию нашим разработчикам. Создастся копия вашей базы и лог файлов. Если вы не хотите отправлять какой-либо из этих файлов, удалите его из приложений письма до отправки.</string>
    <string name="send_info">Отправить информацию</string>
    <string name="cleanup_files_text">Файлы, подлежащие очистке сейчас занимают %s на SD-карте. Лог-файлы и другие данные сохраняются на SD-карте при каждом обновлении, когда происходит резервное копирование базы, или в случае аварийного завершения программы. Нажмите кнопку внизу экрана, чтобы очистить эти файлы с SD-карты. Если у вас аварийно завершается программа или происходят иные ошибки, пожалуйста, сначала воспользуйтесь кнопкой \'Отправить информацию\'.</string>
    <string name="cleanup_files">Очистка файлов</string>
    <string name="no_debug_info">Отладочная информация недоступна</string>
    <string name="megabytes">%.2fМб</string>
    <string name="kilobytes">%.2fкб</string>
    <string name="bytes">%.0f байт</string>
    <string name="debug_email">eleybourn@gmail.com;grunthos@rhyme.com.au</string>
    <string name="sortby_author_given">Отсортировать по автору (имени)</string>
    <string name="debug_subject">Собрана отладочная информация</string>
    <string name="debug_body">Пожалуйста, кратко опишите обнаруженную ошибку.</string>
    <string name="menu_duplicate">Дублирующаяся книга</string>
    <string name="cannot_edit_system">Вы не можете редактировать системные параметры.</string>
    <string name="incorrect_key">Ваш ключ разработчика LibraryThing не действителен или не возможно установить соединение, чтобы его проверить.</string>
    <string name="correct_key">Ваш ключ разработика LibraryThing действителен.</string>
    <string name="sortby_author_one">Сортировать по автору (Только первый автор)</string>
    <string name="no_connection">Интернет соединение отсутствует.</string>
    <string name="sortby_published">Сортировать по дате публикации</string>
    <string name="menu_share_this">Поделиться</string>
    <string name="email_export">Желаете ли Вы отправить этот экспорт по почте?</string>
    <string name="menu_crop_thumb">Обрезать эскиз</string>
    <string name="test_goodreads">Протестировать Goodreads</string>
    <string name="task_errors">Ошибки задач</string>
    <string name="retry">Повторить</string>
    <string name="optionsElipsis">Настройки&#8230;</string>
    <string name="edit_bookElipsis">Редактировать книгу&#8230;</string>
    <string name="retry_task">Повторить</string>
    <string name="visit_goodreads">Посетить GoodReads&#8230;</string>
    <string name="delete_event">Удалить событие</string>
    <string name="delete_task">Удалить задачу</string>

    <item name="TAG_EVENT" type="id"></item>
    <item name="TAG_HOLDER" type="id"></item>
    <item name="TAG_TASK" type="id"></item>
    <item name="TAG_TASK_ID" type="id"></item>
    <item name="TAG_BOOK_EVENT_HOLDER" type="id"></item>
    <item name="TAG_TASK_HOLDER" type="id"></item>
    <item name="TAG_PROPERTY" type="id"></item>
    <item name="TAG_DIALOG_ITEM" type="id"></item>

    <string name="my_books">Мои книги</string>
    <string name="my_books_classic">Мои книги (Classic)</string>
    <string name="loan_return_book">Одолжить, Вернуть или Редактировать книгу</string>
    <string name="admin_and_prefs">Администрирование и Настройки</string>
    <string name="edit_book_send_to_gr">Послать на goodreads</string>
    <string name="goodreads">goodreads</string>
    <string name="goodreads_label">Goodreads</string>
    <string name="goodreads_auth_blurb_part1">Goodreads это сайт, чья основная миссия это "помогать людям находить и делиться книгами, которые они любят". 
        									У них есть обширная база данных с книгами и отзывами на них. И если Вы зарегистрированный пользователь goodreads,
        									наше приложение может экспортировать и импортировать ваши книги, полки и обзоры. Наше приложение полностью 
        									автономно и не требует Goodreads, но если Вам интересно, вы можете зарегистрироваться здесь:</string>
    <string name="goodreads_auth_blurb_part2">        									Как только Вы зарегистрируетесь или если уже зарегистрировались на Goodreads, Вы сможете авторизоваться через наше 
        									приложение для доступа к вашим данным на Goodreads. Для этого нажмите на кнопку Авторизация ниже. Вы перейдете на страницу,
        									где сможете авторизоваться. Наше приложение не знает и не хранит Ваши пароли. Также Вы можете заблокировать доступ
        									через сайт Goodreads. Из-за капризов интернет соединения Вы можете увидеть пустую страницу. В этом случае просто нажмите
        									кнопку Назад, чтобы вернуться сюда!</string>
    <string name="goodreads_auth_blurb_part3">Но помните&#8230;всё это делать не обязательно: наше приложение замечательно работает и без этого!</string>
    <string name="goodreads_url">http://www.goodreads.com</string>
    <string name="authorize_access">Авторизация</string>
    <string name="authorize_access_already_auth">Кажется, вы уже авторизованы. Все функции Goodreads уже должны быть доступны</string>
    <string name="goodreads_access_error">Возникли проблемы с соединением во время доступа к Goodreads. Пожалуйста, проверьте работает ли сайт Goodreads и если проблема останется сообщите в поддержку</string>
    <string name="other_preferences">Другие настройки</string>
    <string name="user_interface">Пользовательский интерфейс</string>
    <string name="start_in_my_books">Начинать с \'Мои книги\'</string>
    <string name="include_classic_catalogue_view">Добавить классический вид каталога</string>
    <string name="background_tasks">Фоновые задачи</string>
    <string name="cleanup_old_tasks">Очистить старые задачи</string>
    <string name="cleanup_old_events">Очистить старые события</string>
    <string name="show_more">Показать больше</string>
    <string name="text_and_or_isbn">Текст и/или ISBN</string>
    <string name="search_criteria">Параметры поиска</string>
    <string name="add_manually">Добавить вручную</string>
    <string name="scan_barcode">Распознать штрих-код/ISBN</string>
    <string name="enter_barcode">Ввести штрих-код/ISBN</string>
    <string name="search_internet">Поиск в Интернете</string>
    <string name="show_results">Показать результаты</string>
    <string name="rebuild_fts">Переобрать FTS (только альфа-версия!)</string>
    <string name="search_in">Искать в</string>
    <string name="send_books_to_goodreads">Отправить книги на Goodreads</string>
    <string name="legacy_task">Действующая задача</string>
    <string name="occurred_at">случилось в %1$s</string>
    <string name="unknown_uc">НЕИЗВЕСТНО</string>
    <string name="this_book_deleted_uc">ЭТА КИНГА БЫЛА УДАЛЕНА</string>
    <string name="by">к %1$s</string>
    <string name="no_matching_book_found">Нет совпавших книг</string>
    <string name="no_isbn_stored_for_book">Нет ISBN хранящегося для книги</string>
    <string name="select_an_action">Выберете дествие</string>
    <string name="get_image_from">Получить изображение с %1$s</string>
    <string name="goodreads_auth_check">Проверка авторизации Goodreads</string>
    <string name="goodreads_auth_failed">Ошибка авторизации Goodreads</string>
    <string name="goodreads_auth_successful">Авторизация Goodreads прошла успешно</string>
    <string name="authorized">Авторизовано</string>
    <string name="not_authorized">Не авторизовано</string>
    <string name="goodreads_auth_error">Авторизация Goodreads завершилась с ошибкой.</string>
    <string name="if_the_problem_persists">Если проблема осталась, свяжитесь с поддержкой через меню Помощь главного меню.</string>
    <string name="book_no_longer_exists">Указанная книга больше не существует</string>
    <string name="please_enter_search_criteria">Пожалуйста, введите параметры поиска</string>
    <string name="error_while_searching">Ошибка во время поиска</string>
    <string name="send_all_to_goodreads_result">%1$s книг обработано: %2$s отправлено успешно, %3$s без ISBN и %4$s с ISBN но не найдено в Goodreads</string>
    <string name="x_of_y">%1$s из %2$s</string>
    <string name="send_book_to_goodreads">Отправить книгу %1$s на Goodreads</string>

    <item name="NOTIFICATION" type="id"></item>
    <item name="TAG_GOODREADS_WORK" type="id"></item>
    <item name="TAG_GET_THUMBNAIL_TASK" type="id"></item>

    <string name="erase_cover_cache">Очистить кэш обложек</string>
    <string name="crash_toast_text">BookCatalogue завершилось с ошибкой. Пожалуйста, помогите нам сделать приложение лучше, отправив эту ошибку.</string>
    <string name="crash_notif_ticker_text">BookCatalogue завершилось с ошибкой</string>
    <string name="crash_notif_title">Ошибка BookCatalogue</string>
    <string name="crash_notif_text">Пожайлуйста, нажмите сюда для подробностей</string>
    <string name="crash_dialog_title">Ошибка BookCatalogue</string>
    <string name="crash_dialog_text">BookCatalogue завершился с ошибкой. Пожалуйста, если хотите, опишите что-нибудь, что, по вашему мнению, могло быть связано с этим. Нажмите "ОК", чтобы отправить по почте. Вы увидите e-mail перед отправлением.</string>
    <string name="crash_dialog_comment_prompt">Ваши комментарии (или оставьте пустым):</string>
    <string name="crash_dialog_ok_toast">Спасибо!</string>
    <string name="browse_books">Посмотреть все книги</string>
    <string name="no_series">(без серии)</string>
    <string name="booklist_read">Прочитана</string>
    <string name="booklist_unread">Не прочитана</string>
    <string name="no_genre">(без жанра)</string>
    <string name="no_title">(без заголовка)</string>
    <string name="no_publisher">(без издателя)</string>
    <string name="no_author">(без автора)</string>
    <string name="no_date">(без даты)</string>

    <item name="ACTIVITY_CREATE_BOOK_MANUALLY" type="id"/>
    <item name="ACTIVITY_CREATE_BOOK_ISBN" type="id"/>
    <item name="ACTIVITY_CREATE_BOOK_SCAN" type="id"/>
    <item name="ACTIVITY_EDIT_BOOK" type="id"/>
    <item name="ACTIVITY_ADMIN" type="id"/>
    <item name="ACTIVITY_HELP" type="id"/>
    <item name="ACTIVITY_PREFERENCES" type="id"/>
    <item name="ACTIVITY_BOOKLIST_STYLE" type="id"/>
    <item name="ACTIVITY_BOOKLIST_STYLE_PROPERTIES" type="id"/>
    <item name="ACTIVITY_BOOKLIST_STYLE_GROUPS" type="id"/>
    <item name="ACTIVITY_BOOKLIST_STYLES" type="id"/>
    <item name="ACTIVITY_GOODREADS_EXPORT_FAILURES" type="id"/>

    <string name="book_lists">Списки книг</string>
    <string name="show_all_authors">Показывать по авторам</string>
    <string name="show_all_series">Показывать по сериям</string>
    <string name="show_thumbnails">Показывать миниатюры</string>
    <string name="prefer_large_thumbnails">Большие миниатюры предпочтительней</string>
    <string name="display_first_then_last_names">Отображать данные имена первыми</string>
    <string name="sort_author_series">Сначала автор потом серия</string>
    <string name="sort_first_author_series">Автор потом Серия (Первый только автор)</string>
    <string name="sort_series">Серии</string>
    <string name="sort_title_first_letter">Первая буква названия</string>
    <string name="sort_genre">Имя жанра</string>
    <string name="sort_loaned">Заимствована</string>
    <string name="sort_read_and_unread">Прочтена и непрочтена</string>
    <string name="sort_publication_date">Дата публикации</string>
    <string name="sort_added_date">Дата добавления</string>
    <string name="sort_author_year">Автор и год</string>
    <string name="empty_with_brackets">(пусто)</string>
    <string name="navigator">Навигатор</string>

    <item name="MENU_DELETE_BOOK" type="id"/>
    <item name="MENU_EDIT_BOOK" type="id"/>
    <item name="MENU_EDIT_BOOK_NOTES" type="id"/>
    <item name="MENU_EDIT_BOOK_FRIENDS" type="id"/>
    <item name="MENU_SEND_BOOK_TO_GR" type="id"/>
    <item name="MENU_EDIT_AUTHOR" type="id"/>
    <item name="MENU_EDIT_FORMAT" type="id"/>
    <item name="MENU_DELETE_SERIES" type="id"/>
    <item name="MENU_EDIT_SERIES" type="id"/>
    <item name="MENU_DELETE_STYLE" type="id"/>
    <item name="MENU_EDIT_STYLE" type="id"/>
    <item name="MENU_CLONE_STYLE" type="id"/>

    <string name="booklist_preferences">Список книг</string>
    <string name="extra_book_details">Дополнительная информация</string>
    <string name="general">Основные</string>
    <string name="bookshelves">Книжные полки</string>
    <string name="shelves">Полки</string>
    <string name="location">Местоположение</string>
    <string name="management">Управление</string>
    <string name="credentials">Удостоверения (Credentials)</string>
    <string name="data_import_export">Импорт/Экспорт данных</string>
    <string name="unrecognized_task">Неопознаная задача</string>
    <string name="rebuilding_search_index">Перестроение индексов поиска&#8230;</string>
    <string name="optimizing_databases">Оптимизация баз данных&#8230;</string>
    <string name="starting_up">Запуск&#8230;</string>
    <string name="book_catalogue_startup">Запуск BookCatalogue</string>
    <string name="book_list_state">Состояние списка книг</string>
    <string name="always_start_booklists_expanded">Всегда открывать списки раскрытыми</string>
    <string name="always_start_booklists_collapsed">Всегда открывать списоки свернутыми</string>
    <string name="remember_booklists_state">Запоминать состояние списков</string>
    <string name="searching_goodreads">Поиск Goodreads</string>
    <string name="edit_book_list_styles">Редактировать стили списков книг</string>
    <string name="show_more_ellipsis">Показать больше&#8230;</string>
    <string name="show_fewer_ellipsis">Показать меньше&#8230;</string>
    <string name="customize_ellipsis">Настроить&#8230;</string>
    <string name="hint">Подсказка</string>
    <string name="reset_hints">Сбросить подсказки</string>
    <string name="do_not_show_again">Больше не показывать</string>
    <string name="other_settings_ellipsis">Другие настройки&#8230;</string>
    <string name="hint_booklist_styles_editor">        	Вы можете использовать это окно, чтобы настроить список стилей, которые будут отображаться в вашем меню стилей по умолчанию. \n\n
        	Зеленая галочка показывает, что стиль будет показан в списке, красная - нет.\n\n
        	Если не выделен ни один стиль, будут показаны все. \n\n
        	Вы можете изменить порядок элементов, перетягивая за иконку, расположенную в правой части элемента.\n\n
        	Нажате в любой другой части элемента позволит Вам редактировать выбранный стиль (или копировать его, если он встроенный)</string>
    <string name="hint_booklist_style_groups">        	Вы можете использовать это окно, чтобы редактировать иерархию заголовков для определенного стиля списка книг.\n\n
        	Зеленая галочка показывает, что заголовок будет показан в списке, красная - нет.\n\n
        	Вы можете изменить порядок заголовков, перетягивая за иконку, расположенную в правой части элемента.\n\n</string>
    <string name="hint_booklist_style_properties">        	Вы можете использовать это окно, чтобы усатновить характеристики определенного стиля списка книг.\n\n
        	Вы можете изменить имя, редактировать группировки, чтобы изменить иерархию и отрегулировать множество других настроек, чтобы создать полезный вам стиль.\n\n 
        	Также Вы можете использовать \'Фильтры книг\', чтобы изменить набор кинг, которые будут отображаться в списке, например, чтобы отобразить только прочитанные.</string>
    <string name="hint_booklist_global_properties">        	Вы можете использовать это окно, чтобы установить характеристики всех стилей списков книг.\n\n
        	Большинство свойств может быть переопределено индивидуальными стилями, но значения по умолчанию определены здесь.\n\n
			Вы можете изменить фон, изменить как списки отображаются при запускеи отрегулировать множестов других настроек, которые будут применены ко всем стилям, если возможно.\n\n    										
			Также вы можете редактировать меню стилей и сами стили отсюда.</string>
    <string name="preferred_styles">Предпочитаемые стили</string>
    <string name="edit_style_colon_name">Редактировать стиль: %1$s</string>
    <string name="add_style">Добавить стиль</string>
    <string name="clone_style_colon_name">Клонировать стиль: %1$s</string>
    <string name="non_blank_arg_required">Непустое значение \'%1$s\' должно быть определено</string>
    <string name="select_read_only">Выбрать только прочитанные</string>
    <string name="select_unread_only">Выбрать только непрочитанные</string>
    <string name="extra_filters">Фильтры книг</string>
    <string name="new_style">Новый стиль</string>
    <string name="select_based_on_read_status">Выбор основан на статусе \'Прочитана\'</string>
    <string name="books_with_multiple_authors">Книги с множеством авторов</string>
    <string name="books_in_multiple_series">Книги в множестве серий</string>
    <string name="use_default_setting">Использовать настройки по умолчанию</string>
    <string name="show_book_under_each_thing">Под каждым %1$s</string>
    <string name="show_book_under_primary_thing">Только под первым %1$s</string>
    <string name="format_of_author_names">Форматирование по авторским именам</string>
    <string name="given_name_first_eg">Первое имя, например \'Иван, Иванов\'</string>
    <string name="family_name_first_eg">Первая фамилия, например \'Иванов, Иван\'</string>
    <string name="thumbnails">Миниатюры</string>
    <string name="size_of_booklist_items">Размер элемента списка книг</string>
    <string name="normal">Нормальный</string>
    <string name="smaller">Меньший</string>
    <string name="select_style">Выбрать стиль</string>
    <string name="booklist_background_style">Стиль фона списка книг</string>
    <string name="textured_backgroud">Картинка фона</string>
    <string name="plain_background_b_reduces_flicker_b">Ровный фон (уменьшает мерцание)</string>
    <string name="thing_must_not_be_blank">%1$s должен быть не пустым</string>
    <string name="edit">Редактировать</string>
    <string name="groupings">Группирование</string>
    <string name="will_be_shown">Будет показано</string>
    <string name="will_not_be_shown">Не будет показано</string>
    <string name="preferences">Настройки</string>
    <string name="unexpected_error">Случилась неожиданная ошибка, пожалуйста, отошлите детали в поддержку, используя меню \'Помощь\' из Главного меню</string>
    <string name="delete_style">Удалить стиль</string>
    <string name="edit_style">Редактировать стиль</string>
    <string name="clone_style">Клонировать стиль</string>
    <string name="dash_or_dash">- Или -</string>
    <string name="paypal_donation">Пожертвование через PayPal</string>
    <string name="compact">Компактный</string>
    <string name="user_defined">Определенный пользователем</string>
    <string name="builtin">Встроенный</string>
    <string name="sort_unread">Непрочтенные (Автор/Серии)</string>
    <string name="import_all_from_goodreads">Импортировать все из Goodreads</string>
    <string name="requested_task_is_already_queued">Запрошенная задача уже в очереди</string>
    <string name="export_task_is_already_queued">Задача экспортирования уже в очереди и должна завершиться до того, как может начаться эта задача</string>
    <string name="import_task_is_already_queued">Задача импортирования уже в очереди и должна завершиться до того, как может начаться эта задача</string>
    <string name="goodreads_action_cannot_blah_blah">        Данное действие не может быть завершено пока приложение не будет авторизовано через сайт Goodreads. 
        Пожалуйста, попробуйте ещё раз, после авторизации приложения.\n\n
        Хотите ли Вы авторизоваться сейчас?</string>
    <string name="tell_me_more">Расскажите мне ещё</string>
    <string name="retry_x_of_y_next_at_z">Повторить %1$s из %2$s следующий к %3$s</string>
    <string name="completed">Завершено</string>
    <string name="failed">Неудача</string>
    <string name="queued">В очереди</string>
    <string name="unknown">Неизвестно</string>
    <string name="send_books_to_goodreads_blurb">        Это отправит Вашу библиотеку на Goodreads. 
        \n\nВы можете выбрать так, чтобы отослать все ваши книги или только те, которые были обновлены с тех пор как были копированы с или на Goodreads
        (включая все книги, которые ещё не были отправлены). Также Вы можете отменить обновление.
        \n\nЕсли никогда не отправляли книги, тогда нет никакой разницы между первыми двумя вариантами.</string>
    <string name="send_all">Отправить все</string>
    <string name="send_updated">Отправить обновленные</string>
    <string name="sync_with_goodreads">Синхронизировать с Goodreads</string>
    <string name="cover_options_cc_ellipsis">Настройки обложек&#8230;</string>
    <string name="show_events_ellipsis">Показать события&#8230;</string>
    <string name="hint_authors_book_may_appear_more_than_once">        Если показывается по авторам, то одна и та же книга может появиться в списке многократно. 
        В этом случае удаление одной из таких книг, удалит и все остальные из списка.</string>
    <string name="hint_series_book_may_appear_more_than_once">        Если показывается по сериям, то одна и та же книга может появиться в списке многократно. 
        В этом случае удаление одной из таких книг, удалит и все остальные из списка.</string>
    <string name="hint_background_tasks">        Здесь Вы сможете увидеть как текущие задачи, так и те предыдущие, которые завершились с ошибками или другими примечательными событиями.
        Клик по задаче позволяет увидеть как связанные с ней события, так и удалить её вместе с событиями.</string>
    <string name="hint_background_task_events">        Здесь Вы сможете увидеть события связанные с фоновыми задачами. 
        Клик по событию позволит осуществить множество действий, связанных с этим событием.</string>
    <string name="hints_have_been_reset">Подсказки сброшены</string>
    <string name="task_has_been_queued_in_background">Задача поставлена в очередь в фоне</string>
    <string name="hint_startup_screen">        Это стандартное стартовое окно BookCatalogue. 
        Если хотите, Вы можете начинать прямо с \'Мои книги\'; начальное окно может быть изменено в настройках.</string>
    <string name="upgrading_ellipsis">Обновление&#8230;</string>
    <string name="explain_goodreads_no_isbn">        Выбранная книга не имеет ISBN; невозможно автоматически синхронизировать с Goodreads.
        Вот самое простое решение:
        \n\n(1) Удалить книгу в этом приложении
        \n\n(2) Добавить книгу в Goodreads вручную через веб интерфейс
        \n\n(3) Синхронизировать приложение с Goodreads
        \n\nВ результате, во-первых книга будет пересоздана в BookCatalogue и во-вторых уже будет связана с Goodreads.</string>
    <string name="explain_goodreads_no_match">        ISBN выбранной книги не найден на Goodreads. Для этого есть несколько причин:
        либо данные о книги не правильны (проверьте ISBN), либо книги нет на Goodreads.
        \n\nЕсли Вы сделаете какие-либо изменения в BookCatalogue, просто нажмите кнопку \'Повторить\' и проверьте выполнилась ли фоновая задача.
        \n\nЕсли данные о книге правильны и книга все еще не найдена, то эта книга должна быть добавлена на Goodreads вручную через сайт.
        После того, как это будет сделано, Вы можете повторить отправление книги.</string>
    <string name="read_amp_unread">Прочитано &amp; Не прочитано</string>
    <string name="loaned">Одолжено</string>
    <string name="publication_year">Год публикации</string>
    <string name="publication_month">Месяц публикации</string>
    <string name="publication_day">День публикации</string>
    <string name="added_year">Добавленый год</string>
    <string name="added_month">Добавленый месяц</string>
    <string name="added_day">Добавленый день</string>
    <string name="book">Книга</string>
    <string name="in">В</string>
    <string name="size">Размер</string>
    <string name="updated">Обновлено</string>
    <string name="no_export_files_found">Файлы экспорта не найдены</string>
    <string name="more_than_one_export_file_blah">Найдено больше одного файла экспорта; пожалуйста, выберите файл экспорта для импортирования из списка</string>
    <string name="problem_starting_import_arg">Возникла проблема при начале импорта: %1$s</string>
    <string name="hint_booklist_style_menu">        Это меню позволяет Вам выбрать стиль списка. 
    	\n\nВы можете также настроить это меню и создать свои стили списков нажатием на \'Настроить\' в конце списка.</string>
    <string name="menu_edit_format">Редактировать формат&#8230;</string>
    <string name="edit_format_name">Редактировать имя формата</string>
    <string name="name_can_not_be_blank">Имя не может быть пустым</string>

    <item name="ACTIVITY_ADMIN_FINISH" type="id"/>

    <string name="export_starting_ellipsis">Начало экспорта&#8230;</string>
    <string name="resizing_cover_thumbnails">Изменение размера миниатюр обложек</string>
    <string name="resize_each_time">Не кэшировать (используется меньше места, но пролистывание будет медленнее)</string>
    <string name="cache_resized_thumbnails_for_later_use">Кэшировать(используется больше места, но пролистывание быстрее)</string>
    <string name="generating_cover_thumbnails">Создание миниатюр обложек</string>
    <string name="use_background_thread">Использовать фоновый поток (списки пролистываются быстрее, картинки показываются по мере их загрузки)</string>
    <string name="generate_immediately">Создавать немедленно (списки пролистываются медленнее, зато картинки показываются сразу)</string>
    <string name="sort_and_style_ellipsis">Сортировать &amp; Стиль&#8230;</string>
    <string name="disable_background_image">Отключить фоновый рисунок</string>
    <string name="displaying_n_books_in_m_entries">отображается %1$s книг, в %2$s элементах</string>
    <string name="displaying_n_books">Книг на полке: %1$s</string>
    <string name="available">Доступно</string>
    <string name="loaned_to_2">\u2192</string>
    <string name="summary_details_in_header">Суммарная информация в заголовке</string>
    <string name="hide_summary_details">Спрятать суммарную информацию</string>
    <string name="show_summary_details">Показать суммарную информацию</string>
    <string name="x_is_not_a_valid_isbn">%1$s не правльный ISBN</string>
    <string name="beep_if_scanned_isbn_invalid">Подать звуковой сигнал, если сканируемый ISBN не правильный</string>
    <string name="no_image_found">Рисунок не найден</string>
    <string name="could_not_copy_image">Не возможно скопировать изображение</string>
    <string name="this_option_is_not_available_until_the_book_is_saved">Эта опция не доступна, пока книга не будет сохранена</string>
    <string name="scan_barcode_isbn">Сканировать штрих-код/ISBN</string>
    <string name="enter_isbn">Ввести ISBN</string>
    <string name="allow_asin">Позволить ASIN</string>
    <string name="x_is_not_a_valid_isbn_or_asin">%1$s неправильный ISBN или ASIN</string>
    <string name="confirm_exit">Подтвердить выход</string>
    <string name="you_may_have_unsaved_changes">Возможно, есть несохраненные изменения. Вы уверены, что хотите выйти без сохранения?</string>
    <string name="read_year">Год прочтения</string>
    <string name="read_month">Месяц прочтения</string>
    <string name="read_day">День прочтения</string>
    <string name="sort_read_date">Дата прочтения</string>
    <string name="details_have_changed">Детали были измененны</string>
    <string name="you_have_unsaved_changes">Если вы выйдете сейчас, не сохраненные изменения будут потеряны.</string>
    <string name="exit">Выход</string>
    <string name="continue_editing">Продолжить редактирование</string>
    <string name="the_title_already_exists">Название уже существует</string>
    <string name="year">Год</string>
    <string name="month">Месяц</string>
    <string name="day">День</string>
    <string name="edit_lc_ellipsis">редактировать&#8230;</string>
    <string name="getting_books_ellipsis">Получение книг&#8230;</string>
    <string name="n_events_found">Событий найдено: %1$s</string>
    <string name="last_error_e">Последняя ошибка: %1$s</string>
    <string name="invalid_isbn_x_specified_in_search">В поиске указан неверный ISBN \'%1$s\'</string>
    <string name="if_day_is_specified_month_and_year_must_be">Если указан день, также необходимо указать месяц и год.</string>
    <string name="if_month_is_specified_year_must_be">Если указан месяц, также необходимо указать год.</string>
    <string name="main_menu">Главное меню</string>
    <string name="use_external_image_cropper">Использовать внешний редактор рисунков (экспериментально)</string>
    <string name="auto_rotate_camera_images">Автоматически поворачивать фото, полученное камерой</string>
    <string name="hint_autorotate_camera_images">Если вы заметили, что всегда поворачиваете камеру в одном направлении, попробуйте установить в настройках опцию автоматического поворота.</string>
    <string name="default_crop_frame_is_whole_image">Рамка по умолчанию: всё изображение</string>
    <string name="cancelled">Отменено</string>
    <string name="import_complete">Импорт завершен</string>
    <string name="amazon_books">Amazon</string>
    <string name="google_books">Google Books</string>
    <string name="library_thing">LibraryThing</string>
    <string name="searching_elipsis">Поиск&#8230;</string>
    <string name="adding_book_elipsis">Добавление книги&#8230;</string>
    <string name="prefs_global_opening_book_mode">Просмотр книги в режиме чтения</string>
    <string name="book_details_readonly_publishing">Публикация</string>
    <string name="book_details_readonly_by">by</string>
    <string name="book_details_readonly_loaned_to">Дана вдолг: %1$s</string>
    <string name="book_details_readonly_pages">Страниц: %1$s</string>
    <string name="brackets">(%1$s)</string>
    <string name="new_in_42">
<![CDATA[
    		<p><b>Новое в версии 4.2</b>\n\n
			* Диалог выбора даты, поддерживающий как даты вплоть до 0 года нашей эры так и отдельные.\n\n
			* Исправлено отображение описание книги в формате HTML. Добавлена кнопка редактирования.\n\n
			* Добавлена возможность выбора всего изображения при обрезании\n\n
			* Добавлена возможность автоповорота изображений с камеры\n\n
			* Добавлена возможность использования внешнего редактора изображений (экспериментально)\n\n
			* Больше элементов в меню настроек\n\n
			* Обновление перевода на французский (Imkal)\n\n
			* Обновление перевода на немецкий (Robert Wetzlmayr)\n\n
			* Обновление перевода на русский (Коля Силин)\n\n
			* Обновлено положение кнопок ОК/Отмена\n\n
			* Доступна полная клавиатура при вводе кодов ASIN\n\n
			* Хранение предыдущих 5 файлов экспорта\n\n
			* Улучшено определение изменений во время редактирования\n\n
			* Поддержка большего числа внешних приложений\n\n
			* Повышена надежность импорта/экспорта/синхронизации\n\n
			* Исправлена работа с названиями антологий\n\n
			* Исправлено множество ошибок\n\n
			Огромное спасибо всем тем, кто принимал участие в тестировании и переводе!\n\n
			Bо всех багах и ошибках вините Grunthos:) И шлите нам отчеты с ошибками.
			</p>
		]]>
    </string>
    <string name="new_in_421">
<![CDATA[
    		<p><b>Новое в 4.2.1</b>\n\n
			* Исправлена ошибка, возникающая при раскрытии списка с использованием \'Раскрыть всё\'\n\n
			</p>]]>
    </string>
    <string name="bad_scanner">Возможно, ваше приложение-сканер не совместимо с Book Catalogue. Мы рекомендуем установить Zxing сканер, или если он уже установлен, удалите его, затем снова установите.</string>
    <string name="new_in_422">
<![CDATA[
    	<p><b>Новое в 4.2.2</b>\n\n
			* Исправление отображения фонового изображения для некоторых версии\n\n
			* Улучшено взаимодействие со сторонними программами-сканерами\n\n
			* Улучшены отправляемые подробности об аварийном завершении или просьбе о помощи\n\n
			* Исправлены шаблоны пользовательского интерфейса (Коля Силин)\n\n
			* Исправлены некоторые баги\n\n
			</p>]]>
    </string>
    <string name="new_in_423">
<![CDATA[
    	<p><b>Новое в 4.2.3</b>\n\n
			* Улучшена обработка неверного ISBN при отправке на Goodreads\n\n
			* Исправление небольших багов\n\n
			</p>]]>
    </string>

    <string name="new_in_424"><![CDATA[
		<p><b>Новое в 4.2.4</b>\n\n
		* Возможность просмотра книге без редактирования с поддержкой слайдинга! (Смотри \"Другие настройки\") (Силин Коля)\n\n
		* Поддержка pic2shop сканнера (лучше для фронтальных камер и камер без автофокуса, низкого освещения)\n\n
		* Проверка соединения с Интернетом заранее перед попыткой отсканировать книгу\n\n
		* Доработан перевод на немецкий (Robert Wetzlmayr)\n\n
		* Доработан перевод на французский (Djiko)\n\n
		* Исправление багов\n\n
		</p>
		]]></string>
	
    <string name="new_in_500"><![CDATA[
	<p><b>Новое в версии 5.0.0</b>\n\n
		* Возможность просмотра книге без редактирования с поддержкой слайдинга! (Смотри \"Другие настройки\") (Силин Коля)\n\n
		* Полное архивирование (Бэкап & Импорт) каталога, включая книги, обложки, настройки и стили\n\n
		* Обновленный интерфейс с поддержкой Action Bar для удобной работы на устройствах без кнопок меню\n\n
		* Поддержка pic2shop сканнера (лучше для фронтальных камер и камер без автофокуса, низкого освещения)\n\n
		* Goodreads сейчас появляется в главном меню (если авторизовано)\n\n
		* Проверка соединения с Интернетом заранее перед попыткой отсканировать книгу\n\n
		* Доработан перевод на немецкий (Robert Wetzlmayr)\n\n
		* Доработан перевод на французский (Imkal & Djiko)\n\n
		* Доработан перевод на русский (Коля Силин)\n\n
		* Внутренние изменения в предвкушении улучшения интерфейса для планшетов\n\n
		* Исправление багов\n\n
		</p>
		]]></string>
    
	<string name="hint_view_only_book_details">
	    При клике на элемент этого листе, вы , если хотите, можете открыть просмотр в режиме без редактирования.
	    Смотрите "Другие настройки" для детальной настройки.
	</string>

	<string name="hint_view_only_help">
	    Это окно с информацией о книге без возможности редактирования; вы можете потянуть экран вправо или влево,
	    чтобы перейти на другие книги. Чтобы отредактировать книгу воспользутесь кнопкой меню
	</string>
	<string name="details">Детали</string>
	<string name="loan">Долг</string>
	<string name="hint_not_a_full_backup">Обратите внимание, что это не полное архивирование. Оно не содержит обложек книг.
    	\n\nДля полного архивирования Вы должны скопировать содержимое папки \'bookCatalogue\' на SD карте в другое место.
    	\n\nПодробнее смотрите FAQ (ссылка в разделе \'Помощь\').</string>
    <string name="forget_credentials">Убрать credentials</string>
    <string name="goodreads_auth_blurb_part4">Похоже, что Вы уже авторизовали приложение. Если Вы хотите удалить
    credentials с этого телефона, то воспользуйтесь кнопкой ниже. В этом случае не забудьте деавторизировать приложение на сайте Goodreads.
    \n\nПосле сброса credentials пункт меню Goodreads пропадет из главного меню.</string>
    <string name="connecting_to_web_site">Соединение с сайтом&#8230;</string>
    <string name="backup_to_archive">Бэкап в архив</string>
    <string name="import_from_archive">Импорт из архива</string>
    <string name="archive_complete_details">Файл %3$s с именем %2$s был создан в папке \"%1$s\" на вашей SD карте.
    \n\nВам следует вручную скопировать его, чтобы защитить данные в случае утери или повреждения телефона.</string>
    <string name="covers_progress">%1$s обложек обработано (%2$s пропущено)</string>
    <string name="advanced_options">Тонкие настройки</string>
    <string name="backing_up_ellipsis">Делаю бэкап&#8230;</string>
    <string name="importing_ellipsis">Импорт&#8230;</string>
    <string name="up_folder">Выше</string>
    <string name="no_parent_directory_found">Родительская папка не найдена</string>
    <string name="open">Открыть</string>
    <string name="export_to_csv">Экспортировать в CSV файл</string>
    <string name="import_from_csv">Импортировать CSV файл</string>
    <string name="please_select_an_existing_file">Пожалуйста, выберите существующий файл</string>
    <string name="please_select_a_non_directory">Пожалуйста, выберите файл (не папку)</string>
    <string name="copy_database">Скопировать базу данных (для техподдержки)</string>
    <string name="show_book_count">Показывать номера книг</string>
    <string name="show_first_level_and_book_count">Показывать первыми заголовок и номер книг</string>
    <string name="show_all_summary_details">Показать все детали</string>
    <string name="import_failed">Импорт не удался.</string>
    <string name="please_check_sd_writable">Пожалуйста, проверьте что на SD карте достаточно места и возможна запись.</string>
    <string name="please_check_sd_readable">Пожалуйста, проверьте что SD карта доступна.</string>
    
    <string name="new_in_502">
		<![CDATA[
			<p><b>Новое в версии 5.0.2</b>\n\n
				* Исправление багов\n\n
			</p>
		]]>
    </string>
    <string name="new_in_503">
		<![CDATA[
			<p><b>Новое в версии 5.0.3</b>\n\n
				* Исправление багов\n\n
				* Доработан перевод на французский (Imkal)\n\n
			</p>
		]]>
    </string>
<<<<<<< HEAD

    <!-- End: Added/Updated in 5.0.2 -->


</resources>

=======
	
    <string name="language">Язык</string>
    <string name="new_in_504">
		<![CDATA[
			<p><b>Новое в версии 5.0.4</b>\n\n
				* Новое поле: Язык\n\n
				* Доработан перевод на французский (Imkal)\n\n
				* Исправление багов\n\n
			</p>
		]]>
    </string>
    
    <string name="booklist_generation">Составление списка книг</string>
    <string name="force_compatibility_mode">Режим совместимости</string>
    <string name="force_enhanced_compatibility_mode">Повышенный режим совместимости</string>
    <string name="force_fully_featured">Полная функциональность</string>
    <string name="automatically_use_recommended_option">Автоматически использовать рекомендованный вариант</string>
    
    <string name="new_in_505">
		<![CDATA[
			<p><b>Новое в версии 5.0.5</b>\n\n
				* "Added Date" List now sorted in reverse order \n\n
				* Обновлен перевод на французский (Imkal)\n\n
				* Исправление багов\n\n
			</p>
		]]>
    </string>
    <string name="new_in_508">
		<![CDATA[
			<p><b>Новое в версии 5.0.8</b>\n\n
				* Обновлен перевод на немецкий (Robert Wetzlmayr)\n\n
			</p>
		]]>
    </string>
    
    <string name="import_books_blurb">Книги этого архива будут импортированы. Выберите один из вариантов, чтобы начать импорт, или \'НАЗАД\' для отмены:</string>
    <string name="all_books_blurb">Все книги архива будут импортированы, обновив существующие и добавив новые.</string>
    <string name="new_and_changed_books">Новые и обновленные книги</string>
    <string name="new_and_changed_books_blurb">Импортировать только новые книги или только те, что обновлены более поздно. Это удобно, когда синхронизируются несклоько устройств.</string>
    <string name="old_archive_blurb">Эта опция не поддерживается для архивов более ранних версий.</string>
    <string name="n_created_m_updated">%1$s создано, %2$s обновлено</string>
    <string name="export_books_blurb">Книги этого архива будут экспортированы. Выберите один из вариантов, чтобы начать экспорт, или \'НАЗАД\' для отмены:</string>
    <string name="export_all_books_blurb">Все книги каталога будут экспортированы в архив.</string>
    <string name="export_new_and_changed_books_blurb">Экспортировать только новые книги, либо те, что были обновлены после последнего полного бэкапа. Это удобно, когда синхронизируются несклоько устройств.</string>
    <string name="n_exported">%1$s экспортировано</string>
    <string name="covers_progress_incr">%1$s обложек обработано (%2$s не хватает, %3$s пропущено)</string>
</resources>
>>>>>>> ef76d8f9
<|MERGE_RESOLUTION|>--- conflicted
+++ resolved
@@ -1,835 +1,831 @@
-<?xml version="1.0" encoding="utf-8"?>
-<resources>
-
-    <string name="app_name">BookCatalogue</string>
-    <string name="system_app_name">Book Catalogue</string>
-    <string name="menu_insert">Добавить книгу</string>
-    <string name="menu_delete">Удалить книгу</string>
-    <string name="author">Автор</string>
-    <string name="title">Название</string>
-    <string name="isbn">ISBN</string>
-    <string name="publisher">Издатель</string>
-    <string name="date_published">Дата издания</string>
-    <string name="rating">Оценка</string>
-    <string name="bookshelf">Книжная полка</string>
-    <string name="read">Вы прочитали эту книгу?</string>
-    <string name="series">Серия</string>
-    <string name="pages">Страницы</string>
-    <string name="confirm_add">Добавить книгу</string>
-    <string name="confirm_update">Обновить</string>
-    <string name="nobooks">На этой полке нет книг. Пожалуйста, добавьте книги, используя меню в нижней части этого экрана.</string>
-    <string name="menu_sort_by_author_expanded">Развернуть всё</string>
-    <string name="menu_sort_by">Отсортировать по</string>
-    <string name="menu_sort_by_author_collapsed">Свернуть всё</string>
-    <string name="sort_title">Книжный каталог: по названию</string>
-    <string name="edit_title">Книжный каталог: редактирование книги</string>
-    <string name="menu_insert_isbn">Добавление по ISBN</string>
-    <string name="menu_insert_barcode">Добавление по штрих-коду</string>
-    <string name="search">Поиск</string>
-    <string name="cancel">Отмена</string>
-    <string name="confirm_save">Сохранить книгу</string>
-    <string name="nobookshelves">Вы не создали ни одной полки. Пожалуйста, добавьте полку, используя меню в нижней части этого экрана.</string>
-    <string name="menu_insert_bs">Создать полку</string>
-    <string name="confirm_add_bs">Добавить полку</string>
-    <string name="menu_bookshelf">Полки</string>
-    <string name="confirm_save_bs">Сохранить полку</string>
-    <string name="menu_delete_bs">Удалить полку</string>
-    <string name="delete_1st_bs">Невозможно удалить единственную книжную полку</string>
-    <string name="bookshelf_label">Полка: </string>
-    <string name="all_books">Все книги</string>
-    <string name="isbn_found">ISBN отсканирован. Поиск в Интернете.</string>
-    <string name="title_isbn_search">Книжный каталог: поиск по ISBN</string>
-    <string name="title_manage_bs">Книжный каталог: управление книжными полками</string>
-    <string name="title_edit_bs">Книжный каталог: редактирование книжной полки</string>
-    <string name="book_exists">Книга, которую вы пытаетесь добавить, уже существует. .</string>
-    <string name="search_label">Поиск книг</string>
-    <string name="search_hint">Поиск автора или названия</string>
-    <string name="book_not_found">Не найдена книга, соответствующая отсканированному штрих-коду. Возможно правильный штрих-код находится внутри книги. Иначе, пожалуйста, введите детализированную информацию о книге вручную.</string>
-    <string name="series_num">№</string>
-    <string name="unable_to_connect_google">Невозможно подключиться к Google Books</string>
-    <string name="export_data">Экспортировать книги</string>
-    <string name="export_complete">Экспорт данных (на SD-карту) завершён. </string>
-    <string name="import_data">Импортировать книги</string>
-    <string name="import_alert">Предупреждение. Импорт данных может заменить существующие записи книг обновлённой информацией, в случае, если номер в файле совпадает с существующим номером. Обычно это то, что требуется, если вы обновляете поле в файле экспорта. Если вы добавляете запись новой книге, убедитесь, что поле id не заполнено.</string>
-    <string name="export_failed">ОШИБКА: Экспорт данных (на SD-карту) не удался. </string>
-    <string name="search_title">Книжный каталог: результаты поиска</string>
-    <string name="results_found">Найденные результаты</string>
-    <string name="administration_label">Функции администрирования</string>
-    <string name="administration_title">Книжный каталог: администрирование</string>
-    <string name="menu_administration">Настройки</string>
-    <string name="install_scan">Чтобы определить ваши книги по ISBN штрих-коду, вы должны установить приложение Google Googles или zxing.</string>
-    <string name="install_scan_title">Установить сканер штрих-кодов</string>
-    <string name="version_number">Номер версии:</string>
-    <string name="donate">Если Вы хотите поддержать разработку этого приложения, пожалуйста сделайте пожертвование или через Amazon Wishlist или через PayPal кнопкой внизу. Я не могу опубликовать &quot;платную&quot; версию приложения в Австралии. :-) </string>
-    <string name="unable_to_connect_amazon">Невозможно подключиться к Amazon</string>
-    <string name="upgrade_title">После Вашего последнего обновления</string>
-    <string name="edit_book">Редактировать книгу</string>
-    <string name="edit_book_notes">Комментарии</string>
-    <string name="edit_book_friends">Одолжить книгу</string>
-    <string name="unknown_error">Произошла неизвестная ошибка</string>
-    <string name="notes">Заметки</string>
-    <string name="loaned_to">Книга дана вдолг:</string>
-    <string name="nobody">Никто</string>
-    <string name="loan_to">Одолжить книгу:</string>
-    <string name="returned">Возвращена</string>
-    <string name="name">Имя</string>
-    <string name="webpage_label">Веб-адрес проекта:</string>
-    <string name="sourcecode_label">Исходный код:</string>
-    <string name="contact_label">Контакты разработчиков:</string>
-    <string name="webpage">https://wiki.github.com/eleybourn/Book-Catalogue/</string>
-    <string name="sourcecode">https://github.com/eleybourn/Book-Catalogue</string>
-    <string name="helppage">https://github.com/eleybourn/Book-Catalogue/wiki/Help</string>
-    <string name="contact1">eleybourn@gmail.com</string>
-    <string name="contact2">philip.warner@rhyme.com.au</string>
-    <string name="donate_label">Пожертвовать</string>
-    <string name="about_label">О приложении…</string>
-    <string name="administration_functions_label">Функции</string>
-    <string name="sortby_popup_title">Отсортировать по</string>
-    <string name="sortby_author">Отсортировать по автору</string>
-    <string name="sortby_title">Отсортировать по названию</string>
-    <string name="sortby_series">Отсортировать по серии</string>
-    <string name="sortby_loan">Отсортировать по одолженным</string>
-    <string name="sortby_unread">Отсортировать по непрочитанным</string>
-    <string name="sortby_genre">Отсортировать по жанру</string>
-    <string name="list_price">Список цен</string>
-    <string name="date_started_reading">Начало чтения</string>
-    <string name="date_finished_reading">Конец чтения</string>
-    <string name="update_fields">Автоматическое обновление полей</string>
-    <string name="select_fields_to_update">Выберите поля для обновления</string>
-    <string name="select_fields_to_update_help">Выбранные поля будут обновлены через интернет. Остальные останутся неизменными.</string>
-    <string name="overwrite_thumbnail">Выбранные поля будут обновлены как показано, но миниатюры при желании можно загрузить для ВСЕХ книг.\n\nВы хотите перезаписать все миниатюры? Предупреждение: это может занять много времени. </string>
-    <string name="yes">Да</string>
-    <string name="no">Нет</string>
-    <string name="ok">OK</string>
-    <string name="download_thumbs">Миниатюры загружаются в фоновом режиме</string>
-    <string name="search_fail">Поиск книги не удался. Пожалуйста, проверьте настройки интернет-соединения.</string>
-    <string name="search_exception">Поиск во время %1$s: %2$s не удался</string>
-    <string name="hello">Книжный каталог!</string>
-    <string name="menu_delete_thumb">Удалить миниатюру</string>
-    <string name="help">Помощь</string>
-    <string name="filler_help_text">Полное справочное руководство ожидается в ближайшее время. </string>
-    <string name="menu_manage_fields">Видимость полей</string>
-    <string name="manage_fields_help">Выбранные поля видны на экранах добавления/редактирования книги. Невыбранные поля скрыты.</string>
-    <string name="edit_book_anthology">Названия антологий</string>
-    <string name="amazon_wishlist">Amazon Wishlist</string>
-    <string name="same_author">Все рассказы этой антологии написаны одним автором</string>
-    <string name="menu_delete_anthology">Удалить название антологии</string>
-    <string name="is_anthology">Эта книга - антология?</string>
-    <string name="populate_anthology_titles">Автоматически заполнить названия (ЭКСПЕРИМЕНТАЛЬНО)</string>
-    <string name="automatic_population_failed">Автоматическое заполнение названий не удалось</string>
-    <string name="anthology">Антология</string>
-    <string name="anthology_confirm">Пожалуйста, подтвердите, что названия антологий (в основном) правильны</string>
-    <string name="anthology_save">Сохранить</string>
-    <string name="anthology_add">Добавить</string>
-    <string name="menu_add_thumb_photo">С камеры…</string>
-    <string name="thumbnail">Эскиз обложки</string>
-    <string name="menu_rotate_thumb">Повернуть миниатюру&#8230;</string>
-    <string name="menu_rotate_thumb_cw">Повернуть по часовой</string>
-    <string name="menu_rotate_thumb_ccw">Повернуть против часовой</string>
-    <string name="menu_rotate_thumb_180">Повернуть на 180</string>
-    <string name="menu_zoom_thumb">Увеличить эскиз</string>
-    <string name="help_title_nutshell">В двух словах</string>
-    <string name="signed">Книга подписана?</string>
-    <string name="read_start">Начало чтения</string>
-    <string name="read_end">Конец чтения</string>
-    <string name="location_of_book">Местоположение книги</string>
-    <string name="duplicate_title">Копия книги</string>
-    <string name="duplicate_book_title">Копия книги</string>
-    <string name="duplicate_book_message">Книга, которую Вы пытаетесь добавить уже есть в базе. Вы уверены, что хотите добавить ещё одну копию этой книги?</string>
-    <string name="menu_add_thumb_gallery">Из галереи&#8230;</string>
-    <string name="backup_request">Вы хотите создать резервную копию базы данных на SD-карте?</string>
-    <string name="backup_title">Резервная копия?</string>
-    <string name="searching_amazon_books">Поиск в Amazon</string>
-    <string name="searching_google_books">Поиск в Google Books</string>
-    <string name="searching_library_thing">Поиск в LibraryThing</string>
-    <string name="bookshelf_title">Выберите книжные полки для этой книги</string>
-    <string name="select_bookshelves">Выбор полок</string>
-    <string name="format">Формат</string>
-    <string name="format1">Мягкий переплет</string>
-    <string name="format2">Твёрдый переплёт</string>
-    <string name="format3">Электронная книга</string>
-    <string name="format4">Аудиокнига</string>
-    <string name="format5">Руководство / Справочник</string>
-    <!-- NOTE: Adding a new format will involve changing code that references this list -->
-    <string name="description">Описание</string>
-    <string name="genre">Жанр</string>
-    <string name="auto_update">Вы хотите автоматически обновить следующие поля сейчас \n* Жанр \n* Описание \n* Миниатюра\n\n При отмене Вы всегда сможете запустить обновление снова со страницы администрирования</string>
-    <string name="notset">Не установлено</string>
-    <string name="menu_search">Искать книги</string>
-    <string name="menu_insert_name">Добавить по имени</string>
-    <string name="isbn_name_search_help">Добавление книг по ISBN гораздо более точное, чем добавление по автору и названию и в большинстве случаев является предпочтительным. Имейте в виду, что иногда правильный штрих-код находится внутри книги. \n\n</string>
-    <string name="help_click_here">Пожалуйста, нажмите здесь, чтобы получить справочную информацию в интернете</string>
-    <string name="backup_database">Резервное копирование БД</string>
-    <string name="vldt_unable_to_get_value">Невозможно получить значение для: \'%s\'</string>
-    <string name="vldt_integer_expected">Введите целое значение: \'%s\'</string>
-    <string name="vldt_real_expected">Введите действительное число: \'%s\'</string>
-    <string name="vldt_date_expected">Введите дату: \'%s\'</string>
-    <string name="vldt_boolean_expected">Введите логическое да-нет значение (0,1,t,f,true,false) for \'%s\'</string>
-    <string name="vldt_nonblank_required">Требуется не пустое значение для: \'%s\'</string>
-    <string name="vldt_blank_required">Требуется пустое значение: \'%s\'</string>
-    <string name="vldt_failed">Проверка не удалась для \'%s\'</string>
-    <string name="vldt_series_num_must_be_blank">Номер серии должен быть пуст (введено %1$s) или должно быть указано название серии</string>
-    <string name="vldt_read_start_after_end">Дата начала чтения позже даты завершения</string>
-    <string name="backup_success">Резервное копирование успешно</string>
-    <string name="backup_failed">Резервное копирование не удалось</string>
-    <string name="file_must_contain_column">В файле должен быть столбец с названием %s</string>
-    <string name="file_must_contain_any_column">Файл должен содержать столбец с одним из следующих имён: %s</string>
-    <string name="column_is_blank">Столбец %1$s в строке %2$s пуст</string>
-    <string name="columns_are_blank">В строке %2$d столбцы %1$s пусты</string>
-    <string name="save">Сохранить</string>
-    <string name="add">Добавить</string>
-    <string name="noauthors">Не указаны авторы книги. Пожалуйста, добавьте автора(ов), используя текстовую область и кнопку в верхней части этого экрана.</string>
-    <string name="noseries">Не указана серия книги. Вы можете добавить серию используя текстовую область в верхней части этого экрана.</string>
-
-    <item name="TAG_POSITION" type="id"></item>
-    <item name="TAG_ORIGINAL_VALUE" type="id"></item>
-
-    <string name="cover_not_set">Обложка не установлена</string>
-    <string name="cover_corrupt">Обложка испорчена</string>
-    <string name="cover_detail">Детальная информация об обложке</string>
-    <string name="select_picture">Выбор картинки</string>
-    <string name="set_authors">Установка авторов&#8230;</string>
-    <string name="and_others">и др.</string>
-    <string name="set_series">Установка серии&#8230;</string>
-    <string name="author_already_in_list">Автор уже есть в списке</string>
-    <string name="author_is_blank">Не заполнено поле Автор</string>
-    <string name="series_already_in_list">Серия уже есть в списке</string>
-    <string name="series_is_blank">Не заполнено поле Серия</string>
-    <string name="export_failed_sdcard">Экспорт не удался. Не могу записать на SD-карту</string>
-    <string name="thumbnail_failed_sdcard">Загрузка миниатюр не удалась. Запись на SD-карту невозможна</string>
-    <string name="skip_title">Пропустить - %s</string>
-    <string name="num_books_searched">%s книг искалось</string>
-    <string name="cancelled_info">Отменено - %s</string>
-    <string name="edit_book_series">Редактировать серию книги</string>
-    <string name="family_name">Фамилия</string>
-    <string name="given_names">Имя</string>
-    <string name="edit_author_details">Редактировать информацию об авторе</string>
-    <string name="immediate_global_changes">ЗАМЕЧАНИЕ: Все сохраняемые изменения применяются немедленно</string>
-    <string name="menu_replace_thumb">Заменить миниатюру&#8230;</string>
-    <string name="menu_thumb_alt_editions">Из других изданий&#8230;</string>
-    <string name="author_required">Должен быть указан хотя бы один автор</string>
-    <string name="title_required">Должно быть указано название</string>
-    <string name="menu_delete_series">Удаление серии&#8230;</string>
-    <string name="menu_edit_author">Редактирование автора&#8230;</string>
-    <string name="menu_edit_series">Редактирование серии&#8230;</string>
-    <string name="delete_series">Удаление серии</string>
-    <string name="really_delete_series">Действительно удалить серию \'%s\'?\n\nКниги этой серии не будут удалены.\n\nВместо удаления вы можете переименовать серию, чтобы сохранить существующую связь с книгами</string>
-    <string name="edit_series">Редактировать информацию о серии</string>
-    <string name="edit_author">Редактировать информацию об авторе</string>
-    <string name="select_cover">Выбрать обложку</string>
-    <string name="no_isbn_no_editions">Нельзя получить издание книги без ISBN</string>
-    <string name="unsaved_edits">У Вас есть несохранённые изменения. Вы уверены что хотите продолжить?</string>
-    <string name="unsaved_edits_title">Несохранённые изменения</string>
-    <string name="changed_author_how_apply">Вы изменили имя автора с:\n  \'%1$s\' на \n  \'%2$s\'\nКак вы хотите применить это изменение?\nЗамечание: выбор \'%3$s\' будет применён немедленно.</string>
-    <string name="this_book">Эта книга</string>
-    <string name="scope_of_change">Масштаб изменения</string>
-    <string name="changed_series_how_apply">Вы изменили название серии с:\n  \'%1$s\' на \n  \'%2$s\'\nКак вы хотите применить это изменение?\nЗамечание: выбор \'Все книги\' будет применён немедленно.</string>
-    <string name="unable_to_find_book">Поиск указанной книги не удался</string>
-    <string name="list_and">и</string>
-    <string name="really_delete_book">Книга с названием \'%1$s\' будет полностью удалена %2$s. Вы уверены?</string>
-    <string name="editions_require_isbn">Для получения других изданий требуется ISBN</string>
-    <string name="no_editions">Другие издания не доступны</string>
-    <string name="finding_editions">Поиск изданий&#8230;</string>
-    <string name="click_on_thumb">Щёлкните по миниатюре для просмотра большого изображения</string>
-    <string name="loading">Загрузка&#8230;</string>
-    <string name="image_not_found">Изображение не найдено</string>
-
-    <item name="fieldCheckbox" type="id"></item>
-
-    <string name="select_min_1_field">Выберите хотя бы одно поле для обновления</string>
-    <string name="usage_copy_if_blank">Копирует, если пусто</string>
-    <string name="usage_add_extra">Добавляет дополнительные данные</string>
-    <string name="usage_overwrite">Перезаписывает существующие данные</string>
-    <string name="cancelling">Отменяется</string>
-    <string name="starting_search">Поиск начинается</string>
-    <string name="lt_info">Это приложение может использовать LibraryThing (бесплатно) в качестве источника информации как для серий так и об альтернативных обложках. Чтобы использовать эту возможность, Вам нужно зарегистрироваться на LibraryThing и запросить ключ разработчика. Всё бесплатно.</string>
-    <string name="lt_register_text">Зарегистрироваться в LibraryThing</string>
-    <string name="lt_devkey_text">Запросить ключ разработчика LibraryThing</string>
-    <string name="lt_label">LibraryThing</string>
-    <string name="lt_gotkey">Как только вы получите ключ разработчика (или если он у Вас уже есть), просто введите его в поле ниже. Он будет использован для получения дополнительной информации о книге.</string>
-    <string name="developer_key">Ключ разработчика</string>
-    <string name="require_library_thing_info">Для этой возможности необходим ключ разработчика LibraryThing. Вы хотите узнать больше о LibraryThing?</string>
-    <string name="uses_library_thing_info">Эта функция работает лучше при наличии ключа разработчика LibraryThing. Вы хотите узнать больше о LibraryThing, или не показывать это сообщение?\n\nИнформация о LibraryThing есть на закладке LibraryThing страницы Администрирования.</string>
-    <string name="reg_library_thing_title">Регистрация в LibraryThing</string>
-    <string name="more_info">Дополнительная информация</string>
-    <string name="disable_dialogue">Отключить сообщение</string>
-    <string name="lt_reset_messages_info">Время от времени приложение может показывать опциональные сообщения о LibraryThing. Нажмите кнопку внизу, чтобы сбросить все отключенные сообщения.</string>
-    <string name="reset">Сброс</string>
-    <string name="send_info_text">Нажмите кнопку внизу экрана для сбора информации о недавних аварийных выключения программы или об иных ошибках и отправьте эту информацию нашим разработчикам. Создастся копия вашей базы и лог файлов. Если вы не хотите отправлять какой-либо из этих файлов, удалите его из приложений письма до отправки.</string>
-    <string name="send_info">Отправить информацию</string>
-    <string name="cleanup_files_text">Файлы, подлежащие очистке сейчас занимают %s на SD-карте. Лог-файлы и другие данные сохраняются на SD-карте при каждом обновлении, когда происходит резервное копирование базы, или в случае аварийного завершения программы. Нажмите кнопку внизу экрана, чтобы очистить эти файлы с SD-карты. Если у вас аварийно завершается программа или происходят иные ошибки, пожалуйста, сначала воспользуйтесь кнопкой \'Отправить информацию\'.</string>
-    <string name="cleanup_files">Очистка файлов</string>
-    <string name="no_debug_info">Отладочная информация недоступна</string>
-    <string name="megabytes">%.2fМб</string>
-    <string name="kilobytes">%.2fкб</string>
-    <string name="bytes">%.0f байт</string>
-    <string name="debug_email">eleybourn@gmail.com;grunthos@rhyme.com.au</string>
-    <string name="sortby_author_given">Отсортировать по автору (имени)</string>
-    <string name="debug_subject">Собрана отладочная информация</string>
-    <string name="debug_body">Пожалуйста, кратко опишите обнаруженную ошибку.</string>
-    <string name="menu_duplicate">Дублирующаяся книга</string>
-    <string name="cannot_edit_system">Вы не можете редактировать системные параметры.</string>
-    <string name="incorrect_key">Ваш ключ разработчика LibraryThing не действителен или не возможно установить соединение, чтобы его проверить.</string>
-    <string name="correct_key">Ваш ключ разработика LibraryThing действителен.</string>
-    <string name="sortby_author_one">Сортировать по автору (Только первый автор)</string>
-    <string name="no_connection">Интернет соединение отсутствует.</string>
-    <string name="sortby_published">Сортировать по дате публикации</string>
-    <string name="menu_share_this">Поделиться</string>
-    <string name="email_export">Желаете ли Вы отправить этот экспорт по почте?</string>
-    <string name="menu_crop_thumb">Обрезать эскиз</string>
-    <string name="test_goodreads">Протестировать Goodreads</string>
-    <string name="task_errors">Ошибки задач</string>
-    <string name="retry">Повторить</string>
-    <string name="optionsElipsis">Настройки&#8230;</string>
-    <string name="edit_bookElipsis">Редактировать книгу&#8230;</string>
-    <string name="retry_task">Повторить</string>
-    <string name="visit_goodreads">Посетить GoodReads&#8230;</string>
-    <string name="delete_event">Удалить событие</string>
-    <string name="delete_task">Удалить задачу</string>
-
-    <item name="TAG_EVENT" type="id"></item>
-    <item name="TAG_HOLDER" type="id"></item>
-    <item name="TAG_TASK" type="id"></item>
-    <item name="TAG_TASK_ID" type="id"></item>
-    <item name="TAG_BOOK_EVENT_HOLDER" type="id"></item>
-    <item name="TAG_TASK_HOLDER" type="id"></item>
-    <item name="TAG_PROPERTY" type="id"></item>
-    <item name="TAG_DIALOG_ITEM" type="id"></item>
-
-    <string name="my_books">Мои книги</string>
-    <string name="my_books_classic">Мои книги (Classic)</string>
-    <string name="loan_return_book">Одолжить, Вернуть или Редактировать книгу</string>
-    <string name="admin_and_prefs">Администрирование и Настройки</string>
-    <string name="edit_book_send_to_gr">Послать на goodreads</string>
-    <string name="goodreads">goodreads</string>
-    <string name="goodreads_label">Goodreads</string>
-    <string name="goodreads_auth_blurb_part1">Goodreads это сайт, чья основная миссия это "помогать людям находить и делиться книгами, которые они любят". 
-        									У них есть обширная база данных с книгами и отзывами на них. И если Вы зарегистрированный пользователь goodreads,
-        									наше приложение может экспортировать и импортировать ваши книги, полки и обзоры. Наше приложение полностью 
-        									автономно и не требует Goodreads, но если Вам интересно, вы можете зарегистрироваться здесь:</string>
-    <string name="goodreads_auth_blurb_part2">        									Как только Вы зарегистрируетесь или если уже зарегистрировались на Goodreads, Вы сможете авторизоваться через наше 
-        									приложение для доступа к вашим данным на Goodreads. Для этого нажмите на кнопку Авторизация ниже. Вы перейдете на страницу,
-        									где сможете авторизоваться. Наше приложение не знает и не хранит Ваши пароли. Также Вы можете заблокировать доступ
-        									через сайт Goodreads. Из-за капризов интернет соединения Вы можете увидеть пустую страницу. В этом случае просто нажмите
-        									кнопку Назад, чтобы вернуться сюда!</string>
-    <string name="goodreads_auth_blurb_part3">Но помните&#8230;всё это делать не обязательно: наше приложение замечательно работает и без этого!</string>
-    <string name="goodreads_url">http://www.goodreads.com</string>
-    <string name="authorize_access">Авторизация</string>
-    <string name="authorize_access_already_auth">Кажется, вы уже авторизованы. Все функции Goodreads уже должны быть доступны</string>
-    <string name="goodreads_access_error">Возникли проблемы с соединением во время доступа к Goodreads. Пожалуйста, проверьте работает ли сайт Goodreads и если проблема останется сообщите в поддержку</string>
-    <string name="other_preferences">Другие настройки</string>
-    <string name="user_interface">Пользовательский интерфейс</string>
-    <string name="start_in_my_books">Начинать с \'Мои книги\'</string>
-    <string name="include_classic_catalogue_view">Добавить классический вид каталога</string>
-    <string name="background_tasks">Фоновые задачи</string>
-    <string name="cleanup_old_tasks">Очистить старые задачи</string>
-    <string name="cleanup_old_events">Очистить старые события</string>
-    <string name="show_more">Показать больше</string>
-    <string name="text_and_or_isbn">Текст и/или ISBN</string>
-    <string name="search_criteria">Параметры поиска</string>
-    <string name="add_manually">Добавить вручную</string>
-    <string name="scan_barcode">Распознать штрих-код/ISBN</string>
-    <string name="enter_barcode">Ввести штрих-код/ISBN</string>
-    <string name="search_internet">Поиск в Интернете</string>
-    <string name="show_results">Показать результаты</string>
-    <string name="rebuild_fts">Переобрать FTS (только альфа-версия!)</string>
-    <string name="search_in">Искать в</string>
-    <string name="send_books_to_goodreads">Отправить книги на Goodreads</string>
-    <string name="legacy_task">Действующая задача</string>
-    <string name="occurred_at">случилось в %1$s</string>
-    <string name="unknown_uc">НЕИЗВЕСТНО</string>
-    <string name="this_book_deleted_uc">ЭТА КИНГА БЫЛА УДАЛЕНА</string>
-    <string name="by">к %1$s</string>
-    <string name="no_matching_book_found">Нет совпавших книг</string>
-    <string name="no_isbn_stored_for_book">Нет ISBN хранящегося для книги</string>
-    <string name="select_an_action">Выберете дествие</string>
-    <string name="get_image_from">Получить изображение с %1$s</string>
-    <string name="goodreads_auth_check">Проверка авторизации Goodreads</string>
-    <string name="goodreads_auth_failed">Ошибка авторизации Goodreads</string>
-    <string name="goodreads_auth_successful">Авторизация Goodreads прошла успешно</string>
-    <string name="authorized">Авторизовано</string>
-    <string name="not_authorized">Не авторизовано</string>
-    <string name="goodreads_auth_error">Авторизация Goodreads завершилась с ошибкой.</string>
-    <string name="if_the_problem_persists">Если проблема осталась, свяжитесь с поддержкой через меню Помощь главного меню.</string>
-    <string name="book_no_longer_exists">Указанная книга больше не существует</string>
-    <string name="please_enter_search_criteria">Пожалуйста, введите параметры поиска</string>
-    <string name="error_while_searching">Ошибка во время поиска</string>
-    <string name="send_all_to_goodreads_result">%1$s книг обработано: %2$s отправлено успешно, %3$s без ISBN и %4$s с ISBN но не найдено в Goodreads</string>
-    <string name="x_of_y">%1$s из %2$s</string>
-    <string name="send_book_to_goodreads">Отправить книгу %1$s на Goodreads</string>
-
-    <item name="NOTIFICATION" type="id"></item>
-    <item name="TAG_GOODREADS_WORK" type="id"></item>
-    <item name="TAG_GET_THUMBNAIL_TASK" type="id"></item>
-
-    <string name="erase_cover_cache">Очистить кэш обложек</string>
-    <string name="crash_toast_text">BookCatalogue завершилось с ошибкой. Пожалуйста, помогите нам сделать приложение лучше, отправив эту ошибку.</string>
-    <string name="crash_notif_ticker_text">BookCatalogue завершилось с ошибкой</string>
-    <string name="crash_notif_title">Ошибка BookCatalogue</string>
-    <string name="crash_notif_text">Пожайлуйста, нажмите сюда для подробностей</string>
-    <string name="crash_dialog_title">Ошибка BookCatalogue</string>
-    <string name="crash_dialog_text">BookCatalogue завершился с ошибкой. Пожалуйста, если хотите, опишите что-нибудь, что, по вашему мнению, могло быть связано с этим. Нажмите "ОК", чтобы отправить по почте. Вы увидите e-mail перед отправлением.</string>
-    <string name="crash_dialog_comment_prompt">Ваши комментарии (или оставьте пустым):</string>
-    <string name="crash_dialog_ok_toast">Спасибо!</string>
-    <string name="browse_books">Посмотреть все книги</string>
-    <string name="no_series">(без серии)</string>
-    <string name="booklist_read">Прочитана</string>
-    <string name="booklist_unread">Не прочитана</string>
-    <string name="no_genre">(без жанра)</string>
-    <string name="no_title">(без заголовка)</string>
-    <string name="no_publisher">(без издателя)</string>
-    <string name="no_author">(без автора)</string>
-    <string name="no_date">(без даты)</string>
-
-    <item name="ACTIVITY_CREATE_BOOK_MANUALLY" type="id"/>
-    <item name="ACTIVITY_CREATE_BOOK_ISBN" type="id"/>
-    <item name="ACTIVITY_CREATE_BOOK_SCAN" type="id"/>
-    <item name="ACTIVITY_EDIT_BOOK" type="id"/>
-    <item name="ACTIVITY_ADMIN" type="id"/>
-    <item name="ACTIVITY_HELP" type="id"/>
-    <item name="ACTIVITY_PREFERENCES" type="id"/>
-    <item name="ACTIVITY_BOOKLIST_STYLE" type="id"/>
-    <item name="ACTIVITY_BOOKLIST_STYLE_PROPERTIES" type="id"/>
-    <item name="ACTIVITY_BOOKLIST_STYLE_GROUPS" type="id"/>
-    <item name="ACTIVITY_BOOKLIST_STYLES" type="id"/>
-    <item name="ACTIVITY_GOODREADS_EXPORT_FAILURES" type="id"/>
-
-    <string name="book_lists">Списки книг</string>
-    <string name="show_all_authors">Показывать по авторам</string>
-    <string name="show_all_series">Показывать по сериям</string>
-    <string name="show_thumbnails">Показывать миниатюры</string>
-    <string name="prefer_large_thumbnails">Большие миниатюры предпочтительней</string>
-    <string name="display_first_then_last_names">Отображать данные имена первыми</string>
-    <string name="sort_author_series">Сначала автор потом серия</string>
-    <string name="sort_first_author_series">Автор потом Серия (Первый только автор)</string>
-    <string name="sort_series">Серии</string>
-    <string name="sort_title_first_letter">Первая буква названия</string>
-    <string name="sort_genre">Имя жанра</string>
-    <string name="sort_loaned">Заимствована</string>
-    <string name="sort_read_and_unread">Прочтена и непрочтена</string>
-    <string name="sort_publication_date">Дата публикации</string>
-    <string name="sort_added_date">Дата добавления</string>
-    <string name="sort_author_year">Автор и год</string>
-    <string name="empty_with_brackets">(пусто)</string>
-    <string name="navigator">Навигатор</string>
-
-    <item name="MENU_DELETE_BOOK" type="id"/>
-    <item name="MENU_EDIT_BOOK" type="id"/>
-    <item name="MENU_EDIT_BOOK_NOTES" type="id"/>
-    <item name="MENU_EDIT_BOOK_FRIENDS" type="id"/>
-    <item name="MENU_SEND_BOOK_TO_GR" type="id"/>
-    <item name="MENU_EDIT_AUTHOR" type="id"/>
-    <item name="MENU_EDIT_FORMAT" type="id"/>
-    <item name="MENU_DELETE_SERIES" type="id"/>
-    <item name="MENU_EDIT_SERIES" type="id"/>
-    <item name="MENU_DELETE_STYLE" type="id"/>
-    <item name="MENU_EDIT_STYLE" type="id"/>
-    <item name="MENU_CLONE_STYLE" type="id"/>
-
-    <string name="booklist_preferences">Список книг</string>
-    <string name="extra_book_details">Дополнительная информация</string>
-    <string name="general">Основные</string>
-    <string name="bookshelves">Книжные полки</string>
-    <string name="shelves">Полки</string>
-    <string name="location">Местоположение</string>
-    <string name="management">Управление</string>
-    <string name="credentials">Удостоверения (Credentials)</string>
-    <string name="data_import_export">Импорт/Экспорт данных</string>
-    <string name="unrecognized_task">Неопознаная задача</string>
-    <string name="rebuilding_search_index">Перестроение индексов поиска&#8230;</string>
-    <string name="optimizing_databases">Оптимизация баз данных&#8230;</string>
-    <string name="starting_up">Запуск&#8230;</string>
-    <string name="book_catalogue_startup">Запуск BookCatalogue</string>
-    <string name="book_list_state">Состояние списка книг</string>
-    <string name="always_start_booklists_expanded">Всегда открывать списки раскрытыми</string>
-    <string name="always_start_booklists_collapsed">Всегда открывать списоки свернутыми</string>
-    <string name="remember_booklists_state">Запоминать состояние списков</string>
-    <string name="searching_goodreads">Поиск Goodreads</string>
-    <string name="edit_book_list_styles">Редактировать стили списков книг</string>
-    <string name="show_more_ellipsis">Показать больше&#8230;</string>
-    <string name="show_fewer_ellipsis">Показать меньше&#8230;</string>
-    <string name="customize_ellipsis">Настроить&#8230;</string>
-    <string name="hint">Подсказка</string>
-    <string name="reset_hints">Сбросить подсказки</string>
-    <string name="do_not_show_again">Больше не показывать</string>
-    <string name="other_settings_ellipsis">Другие настройки&#8230;</string>
-    <string name="hint_booklist_styles_editor">        	Вы можете использовать это окно, чтобы настроить список стилей, которые будут отображаться в вашем меню стилей по умолчанию. \n\n
-        	Зеленая галочка показывает, что стиль будет показан в списке, красная - нет.\n\n
-        	Если не выделен ни один стиль, будут показаны все. \n\n
-        	Вы можете изменить порядок элементов, перетягивая за иконку, расположенную в правой части элемента.\n\n
-        	Нажате в любой другой части элемента позволит Вам редактировать выбранный стиль (или копировать его, если он встроенный)</string>
-    <string name="hint_booklist_style_groups">        	Вы можете использовать это окно, чтобы редактировать иерархию заголовков для определенного стиля списка книг.\n\n
-        	Зеленая галочка показывает, что заголовок будет показан в списке, красная - нет.\n\n
-        	Вы можете изменить порядок заголовков, перетягивая за иконку, расположенную в правой части элемента.\n\n</string>
-    <string name="hint_booklist_style_properties">        	Вы можете использовать это окно, чтобы усатновить характеристики определенного стиля списка книг.\n\n
-        	Вы можете изменить имя, редактировать группировки, чтобы изменить иерархию и отрегулировать множество других настроек, чтобы создать полезный вам стиль.\n\n 
-        	Также Вы можете использовать \'Фильтры книг\', чтобы изменить набор кинг, которые будут отображаться в списке, например, чтобы отобразить только прочитанные.</string>
-    <string name="hint_booklist_global_properties">        	Вы можете использовать это окно, чтобы установить характеристики всех стилей списков книг.\n\n
-        	Большинство свойств может быть переопределено индивидуальными стилями, но значения по умолчанию определены здесь.\n\n
-			Вы можете изменить фон, изменить как списки отображаются при запускеи отрегулировать множестов других настроек, которые будут применены ко всем стилям, если возможно.\n\n    										
-			Также вы можете редактировать меню стилей и сами стили отсюда.</string>
-    <string name="preferred_styles">Предпочитаемые стили</string>
-    <string name="edit_style_colon_name">Редактировать стиль: %1$s</string>
-    <string name="add_style">Добавить стиль</string>
-    <string name="clone_style_colon_name">Клонировать стиль: %1$s</string>
-    <string name="non_blank_arg_required">Непустое значение \'%1$s\' должно быть определено</string>
-    <string name="select_read_only">Выбрать только прочитанные</string>
-    <string name="select_unread_only">Выбрать только непрочитанные</string>
-    <string name="extra_filters">Фильтры книг</string>
-    <string name="new_style">Новый стиль</string>
-    <string name="select_based_on_read_status">Выбор основан на статусе \'Прочитана\'</string>
-    <string name="books_with_multiple_authors">Книги с множеством авторов</string>
-    <string name="books_in_multiple_series">Книги в множестве серий</string>
-    <string name="use_default_setting">Использовать настройки по умолчанию</string>
-    <string name="show_book_under_each_thing">Под каждым %1$s</string>
-    <string name="show_book_under_primary_thing">Только под первым %1$s</string>
-    <string name="format_of_author_names">Форматирование по авторским именам</string>
-    <string name="given_name_first_eg">Первое имя, например \'Иван, Иванов\'</string>
-    <string name="family_name_first_eg">Первая фамилия, например \'Иванов, Иван\'</string>
-    <string name="thumbnails">Миниатюры</string>
-    <string name="size_of_booklist_items">Размер элемента списка книг</string>
-    <string name="normal">Нормальный</string>
-    <string name="smaller">Меньший</string>
-    <string name="select_style">Выбрать стиль</string>
-    <string name="booklist_background_style">Стиль фона списка книг</string>
-    <string name="textured_backgroud">Картинка фона</string>
-    <string name="plain_background_b_reduces_flicker_b">Ровный фон (уменьшает мерцание)</string>
-    <string name="thing_must_not_be_blank">%1$s должен быть не пустым</string>
-    <string name="edit">Редактировать</string>
-    <string name="groupings">Группирование</string>
-    <string name="will_be_shown">Будет показано</string>
-    <string name="will_not_be_shown">Не будет показано</string>
-    <string name="preferences">Настройки</string>
-    <string name="unexpected_error">Случилась неожиданная ошибка, пожалуйста, отошлите детали в поддержку, используя меню \'Помощь\' из Главного меню</string>
-    <string name="delete_style">Удалить стиль</string>
-    <string name="edit_style">Редактировать стиль</string>
-    <string name="clone_style">Клонировать стиль</string>
-    <string name="dash_or_dash">- Или -</string>
-    <string name="paypal_donation">Пожертвование через PayPal</string>
-    <string name="compact">Компактный</string>
-    <string name="user_defined">Определенный пользователем</string>
-    <string name="builtin">Встроенный</string>
-    <string name="sort_unread">Непрочтенные (Автор/Серии)</string>
-    <string name="import_all_from_goodreads">Импортировать все из Goodreads</string>
-    <string name="requested_task_is_already_queued">Запрошенная задача уже в очереди</string>
-    <string name="export_task_is_already_queued">Задача экспортирования уже в очереди и должна завершиться до того, как может начаться эта задача</string>
-    <string name="import_task_is_already_queued">Задача импортирования уже в очереди и должна завершиться до того, как может начаться эта задача</string>
-    <string name="goodreads_action_cannot_blah_blah">        Данное действие не может быть завершено пока приложение не будет авторизовано через сайт Goodreads. 
-        Пожалуйста, попробуйте ещё раз, после авторизации приложения.\n\n
-        Хотите ли Вы авторизоваться сейчас?</string>
-    <string name="tell_me_more">Расскажите мне ещё</string>
-    <string name="retry_x_of_y_next_at_z">Повторить %1$s из %2$s следующий к %3$s</string>
-    <string name="completed">Завершено</string>
-    <string name="failed">Неудача</string>
-    <string name="queued">В очереди</string>
-    <string name="unknown">Неизвестно</string>
-    <string name="send_books_to_goodreads_blurb">        Это отправит Вашу библиотеку на Goodreads. 
-        \n\nВы можете выбрать так, чтобы отослать все ваши книги или только те, которые были обновлены с тех пор как были копированы с или на Goodreads
-        (включая все книги, которые ещё не были отправлены). Также Вы можете отменить обновление.
-        \n\nЕсли никогда не отправляли книги, тогда нет никакой разницы между первыми двумя вариантами.</string>
-    <string name="send_all">Отправить все</string>
-    <string name="send_updated">Отправить обновленные</string>
-    <string name="sync_with_goodreads">Синхронизировать с Goodreads</string>
-    <string name="cover_options_cc_ellipsis">Настройки обложек&#8230;</string>
-    <string name="show_events_ellipsis">Показать события&#8230;</string>
-    <string name="hint_authors_book_may_appear_more_than_once">        Если показывается по авторам, то одна и та же книга может появиться в списке многократно. 
-        В этом случае удаление одной из таких книг, удалит и все остальные из списка.</string>
-    <string name="hint_series_book_may_appear_more_than_once">        Если показывается по сериям, то одна и та же книга может появиться в списке многократно. 
-        В этом случае удаление одной из таких книг, удалит и все остальные из списка.</string>
-    <string name="hint_background_tasks">        Здесь Вы сможете увидеть как текущие задачи, так и те предыдущие, которые завершились с ошибками или другими примечательными событиями.
-        Клик по задаче позволяет увидеть как связанные с ней события, так и удалить её вместе с событиями.</string>
-    <string name="hint_background_task_events">        Здесь Вы сможете увидеть события связанные с фоновыми задачами. 
-        Клик по событию позволит осуществить множество действий, связанных с этим событием.</string>
-    <string name="hints_have_been_reset">Подсказки сброшены</string>
-    <string name="task_has_been_queued_in_background">Задача поставлена в очередь в фоне</string>
-    <string name="hint_startup_screen">        Это стандартное стартовое окно BookCatalogue. 
-        Если хотите, Вы можете начинать прямо с \'Мои книги\'; начальное окно может быть изменено в настройках.</string>
-    <string name="upgrading_ellipsis">Обновление&#8230;</string>
-    <string name="explain_goodreads_no_isbn">        Выбранная книга не имеет ISBN; невозможно автоматически синхронизировать с Goodreads.
-        Вот самое простое решение:
-        \n\n(1) Удалить книгу в этом приложении
-        \n\n(2) Добавить книгу в Goodreads вручную через веб интерфейс
-        \n\n(3) Синхронизировать приложение с Goodreads
-        \n\nВ результате, во-первых книга будет пересоздана в BookCatalogue и во-вторых уже будет связана с Goodreads.</string>
-    <string name="explain_goodreads_no_match">        ISBN выбранной книги не найден на Goodreads. Для этого есть несколько причин:
-        либо данные о книги не правильны (проверьте ISBN), либо книги нет на Goodreads.
-        \n\nЕсли Вы сделаете какие-либо изменения в BookCatalogue, просто нажмите кнопку \'Повторить\' и проверьте выполнилась ли фоновая задача.
-        \n\nЕсли данные о книге правильны и книга все еще не найдена, то эта книга должна быть добавлена на Goodreads вручную через сайт.
-        После того, как это будет сделано, Вы можете повторить отправление книги.</string>
-    <string name="read_amp_unread">Прочитано &amp; Не прочитано</string>
-    <string name="loaned">Одолжено</string>
-    <string name="publication_year">Год публикации</string>
-    <string name="publication_month">Месяц публикации</string>
-    <string name="publication_day">День публикации</string>
-    <string name="added_year">Добавленый год</string>
-    <string name="added_month">Добавленый месяц</string>
-    <string name="added_day">Добавленый день</string>
-    <string name="book">Книга</string>
-    <string name="in">В</string>
-    <string name="size">Размер</string>
-    <string name="updated">Обновлено</string>
-    <string name="no_export_files_found">Файлы экспорта не найдены</string>
-    <string name="more_than_one_export_file_blah">Найдено больше одного файла экспорта; пожалуйста, выберите файл экспорта для импортирования из списка</string>
-    <string name="problem_starting_import_arg">Возникла проблема при начале импорта: %1$s</string>
-    <string name="hint_booklist_style_menu">        Это меню позволяет Вам выбрать стиль списка. 
-    	\n\nВы можете также настроить это меню и создать свои стили списков нажатием на \'Настроить\' в конце списка.</string>
-    <string name="menu_edit_format">Редактировать формат&#8230;</string>
-    <string name="edit_format_name">Редактировать имя формата</string>
-    <string name="name_can_not_be_blank">Имя не может быть пустым</string>
-
-    <item name="ACTIVITY_ADMIN_FINISH" type="id"/>
-
-    <string name="export_starting_ellipsis">Начало экспорта&#8230;</string>
-    <string name="resizing_cover_thumbnails">Изменение размера миниатюр обложек</string>
-    <string name="resize_each_time">Не кэшировать (используется меньше места, но пролистывание будет медленнее)</string>
-    <string name="cache_resized_thumbnails_for_later_use">Кэшировать(используется больше места, но пролистывание быстрее)</string>
-    <string name="generating_cover_thumbnails">Создание миниатюр обложек</string>
-    <string name="use_background_thread">Использовать фоновый поток (списки пролистываются быстрее, картинки показываются по мере их загрузки)</string>
-    <string name="generate_immediately">Создавать немедленно (списки пролистываются медленнее, зато картинки показываются сразу)</string>
-    <string name="sort_and_style_ellipsis">Сортировать &amp; Стиль&#8230;</string>
-    <string name="disable_background_image">Отключить фоновый рисунок</string>
-    <string name="displaying_n_books_in_m_entries">отображается %1$s книг, в %2$s элементах</string>
-    <string name="displaying_n_books">Книг на полке: %1$s</string>
-    <string name="available">Доступно</string>
-    <string name="loaned_to_2">\u2192</string>
-    <string name="summary_details_in_header">Суммарная информация в заголовке</string>
-    <string name="hide_summary_details">Спрятать суммарную информацию</string>
-    <string name="show_summary_details">Показать суммарную информацию</string>
-    <string name="x_is_not_a_valid_isbn">%1$s не правльный ISBN</string>
-    <string name="beep_if_scanned_isbn_invalid">Подать звуковой сигнал, если сканируемый ISBN не правильный</string>
-    <string name="no_image_found">Рисунок не найден</string>
-    <string name="could_not_copy_image">Не возможно скопировать изображение</string>
-    <string name="this_option_is_not_available_until_the_book_is_saved">Эта опция не доступна, пока книга не будет сохранена</string>
-    <string name="scan_barcode_isbn">Сканировать штрих-код/ISBN</string>
-    <string name="enter_isbn">Ввести ISBN</string>
-    <string name="allow_asin">Позволить ASIN</string>
-    <string name="x_is_not_a_valid_isbn_or_asin">%1$s неправильный ISBN или ASIN</string>
-    <string name="confirm_exit">Подтвердить выход</string>
-    <string name="you_may_have_unsaved_changes">Возможно, есть несохраненные изменения. Вы уверены, что хотите выйти без сохранения?</string>
-    <string name="read_year">Год прочтения</string>
-    <string name="read_month">Месяц прочтения</string>
-    <string name="read_day">День прочтения</string>
-    <string name="sort_read_date">Дата прочтения</string>
-    <string name="details_have_changed">Детали были измененны</string>
-    <string name="you_have_unsaved_changes">Если вы выйдете сейчас, не сохраненные изменения будут потеряны.</string>
-    <string name="exit">Выход</string>
-    <string name="continue_editing">Продолжить редактирование</string>
-    <string name="the_title_already_exists">Название уже существует</string>
-    <string name="year">Год</string>
-    <string name="month">Месяц</string>
-    <string name="day">День</string>
-    <string name="edit_lc_ellipsis">редактировать&#8230;</string>
-    <string name="getting_books_ellipsis">Получение книг&#8230;</string>
-    <string name="n_events_found">Событий найдено: %1$s</string>
-    <string name="last_error_e">Последняя ошибка: %1$s</string>
-    <string name="invalid_isbn_x_specified_in_search">В поиске указан неверный ISBN \'%1$s\'</string>
-    <string name="if_day_is_specified_month_and_year_must_be">Если указан день, также необходимо указать месяц и год.</string>
-    <string name="if_month_is_specified_year_must_be">Если указан месяц, также необходимо указать год.</string>
-    <string name="main_menu">Главное меню</string>
-    <string name="use_external_image_cropper">Использовать внешний редактор рисунков (экспериментально)</string>
-    <string name="auto_rotate_camera_images">Автоматически поворачивать фото, полученное камерой</string>
-    <string name="hint_autorotate_camera_images">Если вы заметили, что всегда поворачиваете камеру в одном направлении, попробуйте установить в настройках опцию автоматического поворота.</string>
-    <string name="default_crop_frame_is_whole_image">Рамка по умолчанию: всё изображение</string>
-    <string name="cancelled">Отменено</string>
-    <string name="import_complete">Импорт завершен</string>
-    <string name="amazon_books">Amazon</string>
-    <string name="google_books">Google Books</string>
-    <string name="library_thing">LibraryThing</string>
-    <string name="searching_elipsis">Поиск&#8230;</string>
-    <string name="adding_book_elipsis">Добавление книги&#8230;</string>
-    <string name="prefs_global_opening_book_mode">Просмотр книги в режиме чтения</string>
-    <string name="book_details_readonly_publishing">Публикация</string>
-    <string name="book_details_readonly_by">by</string>
-    <string name="book_details_readonly_loaned_to">Дана вдолг: %1$s</string>
-    <string name="book_details_readonly_pages">Страниц: %1$s</string>
-    <string name="brackets">(%1$s)</string>
-    <string name="new_in_42">
-<![CDATA[
-    		<p><b>Новое в версии 4.2</b>\n\n
-			* Диалог выбора даты, поддерживающий как даты вплоть до 0 года нашей эры так и отдельные.\n\n
-			* Исправлено отображение описание книги в формате HTML. Добавлена кнопка редактирования.\n\n
-			* Добавлена возможность выбора всего изображения при обрезании\n\n
-			* Добавлена возможность автоповорота изображений с камеры\n\n
-			* Добавлена возможность использования внешнего редактора изображений (экспериментально)\n\n
-			* Больше элементов в меню настроек\n\n
-			* Обновление перевода на французский (Imkal)\n\n
-			* Обновление перевода на немецкий (Robert Wetzlmayr)\n\n
-			* Обновление перевода на русский (Коля Силин)\n\n
-			* Обновлено положение кнопок ОК/Отмена\n\n
-			* Доступна полная клавиатура при вводе кодов ASIN\n\n
-			* Хранение предыдущих 5 файлов экспорта\n\n
-			* Улучшено определение изменений во время редактирования\n\n
-			* Поддержка большего числа внешних приложений\n\n
-			* Повышена надежность импорта/экспорта/синхронизации\n\n
-			* Исправлена работа с названиями антологий\n\n
-			* Исправлено множество ошибок\n\n
-			Огромное спасибо всем тем, кто принимал участие в тестировании и переводе!\n\n
-			Bо всех багах и ошибках вините Grunthos:) И шлите нам отчеты с ошибками.
-			</p>
-		]]>
-    </string>
-    <string name="new_in_421">
-<![CDATA[
-    		<p><b>Новое в 4.2.1</b>\n\n
-			* Исправлена ошибка, возникающая при раскрытии списка с использованием \'Раскрыть всё\'\n\n
-			</p>]]>
-    </string>
-    <string name="bad_scanner">Возможно, ваше приложение-сканер не совместимо с Book Catalogue. Мы рекомендуем установить Zxing сканер, или если он уже установлен, удалите его, затем снова установите.</string>
-    <string name="new_in_422">
-<![CDATA[
-    	<p><b>Новое в 4.2.2</b>\n\n
-			* Исправление отображения фонового изображения для некоторых версии\n\n
-			* Улучшено взаимодействие со сторонними программами-сканерами\n\n
-			* Улучшены отправляемые подробности об аварийном завершении или просьбе о помощи\n\n
-			* Исправлены шаблоны пользовательского интерфейса (Коля Силин)\n\n
-			* Исправлены некоторые баги\n\n
-			</p>]]>
-    </string>
-    <string name="new_in_423">
-<![CDATA[
-    	<p><b>Новое в 4.2.3</b>\n\n
-			* Улучшена обработка неверного ISBN при отправке на Goodreads\n\n
-			* Исправление небольших багов\n\n
-			</p>]]>
-    </string>
-
-    <string name="new_in_424"><![CDATA[
-		<p><b>Новое в 4.2.4</b>\n\n
-		* Возможность просмотра книге без редактирования с поддержкой слайдинга! (Смотри \"Другие настройки\") (Силин Коля)\n\n
-		* Поддержка pic2shop сканнера (лучше для фронтальных камер и камер без автофокуса, низкого освещения)\n\n
-		* Проверка соединения с Интернетом заранее перед попыткой отсканировать книгу\n\n
-		* Доработан перевод на немецкий (Robert Wetzlmayr)\n\n
-		* Доработан перевод на французский (Djiko)\n\n
-		* Исправление багов\n\n
-		</p>
-		]]></string>
-	
-    <string name="new_in_500"><![CDATA[
-	<p><b>Новое в версии 5.0.0</b>\n\n
-		* Возможность просмотра книге без редактирования с поддержкой слайдинга! (Смотри \"Другие настройки\") (Силин Коля)\n\n
-		* Полное архивирование (Бэкап & Импорт) каталога, включая книги, обложки, настройки и стили\n\n
-		* Обновленный интерфейс с поддержкой Action Bar для удобной работы на устройствах без кнопок меню\n\n
-		* Поддержка pic2shop сканнера (лучше для фронтальных камер и камер без автофокуса, низкого освещения)\n\n
-		* Goodreads сейчас появляется в главном меню (если авторизовано)\n\n
-		* Проверка соединения с Интернетом заранее перед попыткой отсканировать книгу\n\n
-		* Доработан перевод на немецкий (Robert Wetzlmayr)\n\n
-		* Доработан перевод на французский (Imkal & Djiko)\n\n
-		* Доработан перевод на русский (Коля Силин)\n\n
-		* Внутренние изменения в предвкушении улучшения интерфейса для планшетов\n\n
-		* Исправление багов\n\n
-		</p>
-		]]></string>
-    
-	<string name="hint_view_only_book_details">
-	    При клике на элемент этого листе, вы , если хотите, можете открыть просмотр в режиме без редактирования.
-	    Смотрите "Другие настройки" для детальной настройки.
-	</string>
-
-	<string name="hint_view_only_help">
-	    Это окно с информацией о книге без возможности редактирования; вы можете потянуть экран вправо или влево,
-	    чтобы перейти на другие книги. Чтобы отредактировать книгу воспользутесь кнопкой меню
-	</string>
-	<string name="details">Детали</string>
-	<string name="loan">Долг</string>
-	<string name="hint_not_a_full_backup">Обратите внимание, что это не полное архивирование. Оно не содержит обложек книг.
-    	\n\nДля полного архивирования Вы должны скопировать содержимое папки \'bookCatalogue\' на SD карте в другое место.
-    	\n\nПодробнее смотрите FAQ (ссылка в разделе \'Помощь\').</string>
-    <string name="forget_credentials">Убрать credentials</string>
-    <string name="goodreads_auth_blurb_part4">Похоже, что Вы уже авторизовали приложение. Если Вы хотите удалить
-    credentials с этого телефона, то воспользуйтесь кнопкой ниже. В этом случае не забудьте деавторизировать приложение на сайте Goodreads.
-    \n\nПосле сброса credentials пункт меню Goodreads пропадет из главного меню.</string>
-    <string name="connecting_to_web_site">Соединение с сайтом&#8230;</string>
-    <string name="backup_to_archive">Бэкап в архив</string>
-    <string name="import_from_archive">Импорт из архива</string>
-    <string name="archive_complete_details">Файл %3$s с именем %2$s был создан в папке \"%1$s\" на вашей SD карте.
-    \n\nВам следует вручную скопировать его, чтобы защитить данные в случае утери или повреждения телефона.</string>
-    <string name="covers_progress">%1$s обложек обработано (%2$s пропущено)</string>
-    <string name="advanced_options">Тонкие настройки</string>
-    <string name="backing_up_ellipsis">Делаю бэкап&#8230;</string>
-    <string name="importing_ellipsis">Импорт&#8230;</string>
-    <string name="up_folder">Выше</string>
-    <string name="no_parent_directory_found">Родительская папка не найдена</string>
-    <string name="open">Открыть</string>
-    <string name="export_to_csv">Экспортировать в CSV файл</string>
-    <string name="import_from_csv">Импортировать CSV файл</string>
-    <string name="please_select_an_existing_file">Пожалуйста, выберите существующий файл</string>
-    <string name="please_select_a_non_directory">Пожалуйста, выберите файл (не папку)</string>
-    <string name="copy_database">Скопировать базу данных (для техподдержки)</string>
-    <string name="show_book_count">Показывать номера книг</string>
-    <string name="show_first_level_and_book_count">Показывать первыми заголовок и номер книг</string>
-    <string name="show_all_summary_details">Показать все детали</string>
-    <string name="import_failed">Импорт не удался.</string>
-    <string name="please_check_sd_writable">Пожалуйста, проверьте что на SD карте достаточно места и возможна запись.</string>
-    <string name="please_check_sd_readable">Пожалуйста, проверьте что SD карта доступна.</string>
-    
-    <string name="new_in_502">
-		<![CDATA[
-			<p><b>Новое в версии 5.0.2</b>\n\n
-				* Исправление багов\n\n
-			</p>
-		]]>
-    </string>
-    <string name="new_in_503">
-		<![CDATA[
-			<p><b>Новое в версии 5.0.3</b>\n\n
-				* Исправление багов\n\n
-				* Доработан перевод на французский (Imkal)\n\n
-			</p>
-		]]>
-    </string>
-<<<<<<< HEAD
-
-    <!-- End: Added/Updated in 5.0.2 -->
-
-
-</resources>
-
-=======
-	
-    <string name="language">Язык</string>
-    <string name="new_in_504">
-		<![CDATA[
-			<p><b>Новое в версии 5.0.4</b>\n\n
-				* Новое поле: Язык\n\n
-				* Доработан перевод на французский (Imkal)\n\n
-				* Исправление багов\n\n
-			</p>
-		]]>
-    </string>
-    
-    <string name="booklist_generation">Составление списка книг</string>
-    <string name="force_compatibility_mode">Режим совместимости</string>
-    <string name="force_enhanced_compatibility_mode">Повышенный режим совместимости</string>
-    <string name="force_fully_featured">Полная функциональность</string>
-    <string name="automatically_use_recommended_option">Автоматически использовать рекомендованный вариант</string>
-    
-    <string name="new_in_505">
-		<![CDATA[
-			<p><b>Новое в версии 5.0.5</b>\n\n
-				* "Added Date" List now sorted in reverse order \n\n
-				* Обновлен перевод на французский (Imkal)\n\n
-				* Исправление багов\n\n
-			</p>
-		]]>
-    </string>
-    <string name="new_in_508">
-		<![CDATA[
-			<p><b>Новое в версии 5.0.8</b>\n\n
-				* Обновлен перевод на немецкий (Robert Wetzlmayr)\n\n
-			</p>
-		]]>
-    </string>
-    
-    <string name="import_books_blurb">Книги этого архива будут импортированы. Выберите один из вариантов, чтобы начать импорт, или \'НАЗАД\' для отмены:</string>
-    <string name="all_books_blurb">Все книги архива будут импортированы, обновив существующие и добавив новые.</string>
-    <string name="new_and_changed_books">Новые и обновленные книги</string>
-    <string name="new_and_changed_books_blurb">Импортировать только новые книги или только те, что обновлены более поздно. Это удобно, когда синхронизируются несклоько устройств.</string>
-    <string name="old_archive_blurb">Эта опция не поддерживается для архивов более ранних версий.</string>
-    <string name="n_created_m_updated">%1$s создано, %2$s обновлено</string>
-    <string name="export_books_blurb">Книги этого архива будут экспортированы. Выберите один из вариантов, чтобы начать экспорт, или \'НАЗАД\' для отмены:</string>
-    <string name="export_all_books_blurb">Все книги каталога будут экспортированы в архив.</string>
-    <string name="export_new_and_changed_books_blurb">Экспортировать только новые книги, либо те, что были обновлены после последнего полного бэкапа. Это удобно, когда синхронизируются несклоько устройств.</string>
-    <string name="n_exported">%1$s экспортировано</string>
-    <string name="covers_progress_incr">%1$s обложек обработано (%2$s не хватает, %3$s пропущено)</string>
-</resources>
->>>>>>> ef76d8f9
+<?xml version="1.0" encoding="utf-8"?>
+<resources>
+
+    <string name="app_name">BookCatalogue</string>
+    <string name="system_app_name">Book Catalogue</string>
+    <string name="menu_insert">Добавить книгу</string>
+    <string name="menu_delete">Удалить книгу</string>
+    <string name="author">Автор</string>
+    <string name="title">Название</string>
+    <string name="isbn">ISBN</string>
+    <string name="publisher">Издатель</string>
+    <string name="date_published">Дата издания</string>
+    <string name="rating">Оценка</string>
+    <string name="bookshelf">Книжная полка</string>
+    <string name="read">Вы прочитали эту книгу?</string>
+    <string name="series">Серия</string>
+    <string name="pages">Страницы</string>
+    <string name="confirm_add">Добавить книгу</string>
+    <string name="confirm_update">Обновить</string>
+    <string name="nobooks">На этой полке нет книг. Пожалуйста, добавьте книги, используя меню в нижней части этого экрана.</string>
+    <string name="menu_sort_by_author_expanded">Развернуть всё</string>
+    <string name="menu_sort_by">Отсортировать по</string>
+    <string name="menu_sort_by_author_collapsed">Свернуть всё</string>
+    <string name="sort_title">Книжный каталог: по названию</string>
+    <string name="edit_title">Книжный каталог: редактирование книги</string>
+    <string name="menu_insert_isbn">Добавление по ISBN</string>
+    <string name="menu_insert_barcode">Добавление по штрих-коду</string>
+    <string name="search">Поиск</string>
+    <string name="cancel">Отмена</string>
+    <string name="confirm_save">Сохранить книгу</string>
+    <string name="nobookshelves">Вы не создали ни одной полки. Пожалуйста, добавьте полку, используя меню в нижней части этого экрана.</string>
+    <string name="menu_insert_bs">Создать полку</string>
+    <string name="confirm_add_bs">Добавить полку</string>
+    <string name="menu_bookshelf">Полки</string>
+    <string name="confirm_save_bs">Сохранить полку</string>
+    <string name="menu_delete_bs">Удалить полку</string>
+    <string name="delete_1st_bs">Невозможно удалить единственную книжную полку</string>
+    <string name="bookshelf_label">Полка: </string>
+    <string name="all_books">Все книги</string>
+    <string name="isbn_found">ISBN отсканирован. Поиск в Интернете.</string>
+    <string name="title_isbn_search">Книжный каталог: поиск по ISBN</string>
+    <string name="title_manage_bs">Книжный каталог: управление книжными полками</string>
+    <string name="title_edit_bs">Книжный каталог: редактирование книжной полки</string>
+    <string name="book_exists">Книга, которую вы пытаетесь добавить, уже существует. .</string>
+    <string name="search_label">Поиск книг</string>
+    <string name="search_hint">Поиск автора или названия</string>
+    <string name="book_not_found">Не найдена книга, соответствующая отсканированному штрих-коду. Возможно правильный штрих-код находится внутри книги. Иначе, пожалуйста, введите детализированную информацию о книге вручную.</string>
+    <string name="series_num">№</string>
+    <string name="unable_to_connect_google">Невозможно подключиться к Google Books</string>
+    <string name="export_data">Экспортировать книги</string>
+    <string name="export_complete">Экспорт данных (на SD-карту) завершён. </string>
+    <string name="import_data">Импортировать книги</string>
+    <string name="import_alert">Предупреждение. Импорт данных может заменить существующие записи книг обновлённой информацией, в случае, если номер в файле совпадает с существующим номером. Обычно это то, что требуется, если вы обновляете поле в файле экспорта. Если вы добавляете запись новой книге, убедитесь, что поле id не заполнено.</string>
+    <string name="export_failed">ОШИБКА: Экспорт данных (на SD-карту) не удался. </string>
+    <string name="search_title">Книжный каталог: результаты поиска</string>
+    <string name="results_found">Найденные результаты</string>
+    <string name="administration_label">Функции администрирования</string>
+    <string name="administration_title">Книжный каталог: администрирование</string>
+    <string name="menu_administration">Настройки</string>
+    <string name="install_scan">Чтобы определить ваши книги по ISBN штрих-коду, вы должны установить приложение Google Googles или zxing.</string>
+    <string name="install_scan_title">Установить сканер штрих-кодов</string>
+    <string name="version_number">Номер версии:</string>
+    <string name="donate">Если Вы хотите поддержать разработку этого приложения, пожалуйста сделайте пожертвование или через Amazon Wishlist или через PayPal кнопкой внизу. Я не могу опубликовать &quot;платную&quot; версию приложения в Австралии. :-) </string>
+    <string name="unable_to_connect_amazon">Невозможно подключиться к Amazon</string>
+    <string name="upgrade_title">После Вашего последнего обновления</string>
+    <string name="edit_book">Редактировать книгу</string>
+    <string name="edit_book_notes">Комментарии</string>
+    <string name="edit_book_friends">Одолжить книгу</string>
+    <string name="unknown_error">Произошла неизвестная ошибка</string>
+    <string name="notes">Заметки</string>
+    <string name="loaned_to">Книга дана вдолг:</string>
+    <string name="nobody">Никто</string>
+    <string name="loan_to">Одолжить книгу:</string>
+    <string name="returned">Возвращена</string>
+    <string name="name">Имя</string>
+    <string name="webpage_label">Веб-адрес проекта:</string>
+    <string name="sourcecode_label">Исходный код:</string>
+    <string name="contact_label">Контакты разработчиков:</string>
+    <string name="webpage">https://wiki.github.com/eleybourn/Book-Catalogue/</string>
+    <string name="sourcecode">https://github.com/eleybourn/Book-Catalogue</string>
+    <string name="helppage">https://github.com/eleybourn/Book-Catalogue/wiki/Help</string>
+    <string name="contact1">eleybourn@gmail.com</string>
+    <string name="contact2">philip.warner@rhyme.com.au</string>
+    <string name="donate_label">Пожертвовать</string>
+    <string name="about_label">О приложении…</string>
+    <string name="administration_functions_label">Функции</string>
+    <string name="sortby_popup_title">Отсортировать по</string>
+    <string name="sortby_author">Отсортировать по автору</string>
+    <string name="sortby_title">Отсортировать по названию</string>
+    <string name="sortby_series">Отсортировать по серии</string>
+    <string name="sortby_loan">Отсортировать по одолженным</string>
+    <string name="sortby_unread">Отсортировать по непрочитанным</string>
+    <string name="sortby_genre">Отсортировать по жанру</string>
+    <string name="list_price">Список цен</string>
+    <string name="date_started_reading">Начало чтения</string>
+    <string name="date_finished_reading">Конец чтения</string>
+    <string name="update_fields">Автоматическое обновление полей</string>
+    <string name="select_fields_to_update">Выберите поля для обновления</string>
+    <string name="select_fields_to_update_help">Выбранные поля будут обновлены через интернет. Остальные останутся неизменными.</string>
+    <string name="overwrite_thumbnail">Выбранные поля будут обновлены как показано, но миниатюры при желании можно загрузить для ВСЕХ книг.\n\nВы хотите перезаписать все миниатюры? Предупреждение: это может занять много времени. </string>
+    <string name="yes">Да</string>
+    <string name="no">Нет</string>
+    <string name="ok">OK</string>
+    <string name="download_thumbs">Миниатюры загружаются в фоновом режиме</string>
+    <string name="search_fail">Поиск книги не удался. Пожалуйста, проверьте настройки интернет-соединения.</string>
+    <string name="search_exception">Поиск во время %1$s: %2$s не удался</string>
+    <string name="hello">Книжный каталог!</string>
+    <string name="menu_delete_thumb">Удалить миниатюру</string>
+    <string name="help">Помощь</string>
+    <string name="filler_help_text">Полное справочное руководство ожидается в ближайшее время. </string>
+    <string name="menu_manage_fields">Видимость полей</string>
+    <string name="manage_fields_help">Выбранные поля видны на экранах добавления/редактирования книги. Невыбранные поля скрыты.</string>
+    <string name="edit_book_anthology">Названия антологий</string>
+    <string name="amazon_wishlist">Amazon Wishlist</string>
+    <string name="same_author">Все рассказы этой антологии написаны одним автором</string>
+    <string name="menu_delete_anthology">Удалить название антологии</string>
+    <string name="is_anthology">Эта книга - антология?</string>
+    <string name="populate_anthology_titles">Автоматически заполнить названия (ЭКСПЕРИМЕНТАЛЬНО)</string>
+    <string name="automatic_population_failed">Автоматическое заполнение названий не удалось</string>
+    <string name="anthology">Антология</string>
+    <string name="anthology_confirm">Пожалуйста, подтвердите, что названия антологий (в основном) правильны</string>
+    <string name="anthology_save">Сохранить</string>
+    <string name="anthology_add">Добавить</string>
+    <string name="menu_add_thumb_photo">С камеры…</string>
+    <string name="thumbnail">Эскиз обложки</string>
+    <string name="menu_rotate_thumb">Повернуть миниатюру&#8230;</string>
+    <string name="menu_rotate_thumb_cw">Повернуть по часовой</string>
+    <string name="menu_rotate_thumb_ccw">Повернуть против часовой</string>
+    <string name="menu_rotate_thumb_180">Повернуть на 180</string>
+    <string name="menu_zoom_thumb">Увеличить эскиз</string>
+    <string name="help_title_nutshell">В двух словах</string>
+    <string name="signed">Книга подписана?</string>
+    <string name="read_start">Начало чтения</string>
+    <string name="read_end">Конец чтения</string>
+    <string name="location_of_book">Местоположение книги</string>
+    <string name="duplicate_title">Копия книги</string>
+    <string name="duplicate_book_title">Копия книги</string>
+    <string name="duplicate_book_message">Книга, которую Вы пытаетесь добавить уже есть в базе. Вы уверены, что хотите добавить ещё одну копию этой книги?</string>
+    <string name="menu_add_thumb_gallery">Из галереи&#8230;</string>
+    <string name="backup_request">Вы хотите создать резервную копию базы данных на SD-карте?</string>
+    <string name="backup_title">Резервная копия?</string>
+    <string name="searching_amazon_books">Поиск в Amazon</string>
+    <string name="searching_google_books">Поиск в Google Books</string>
+    <string name="searching_library_thing">Поиск в LibraryThing</string>
+    <string name="bookshelf_title">Выберите книжные полки для этой книги</string>
+    <string name="select_bookshelves">Выбор полок</string>
+    <string name="format">Формат</string>
+    <string name="format1">Мягкий переплет</string>
+    <string name="format2">Твёрдый переплёт</string>
+    <string name="format3">Электронная книга</string>
+    <string name="format4">Аудиокнига</string>
+    <string name="format5">Руководство / Справочник</string>
+    <!-- NOTE: Adding a new format will involve changing code that references this list -->
+    <string name="description">Описание</string>
+    <string name="genre">Жанр</string>
+    <string name="auto_update">Вы хотите автоматически обновить следующие поля сейчас \n* Жанр \n* Описание \n* Миниатюра\n\n При отмене Вы всегда сможете запустить обновление снова со страницы администрирования</string>
+    <string name="notset">Не установлено</string>
+    <string name="menu_search">Искать книги</string>
+    <string name="menu_insert_name">Добавить по имени</string>
+    <string name="isbn_name_search_help">Добавление книг по ISBN гораздо более точное, чем добавление по автору и названию и в большинстве случаев является предпочтительным. Имейте в виду, что иногда правильный штрих-код находится внутри книги. \n\n</string>
+    <string name="help_click_here">Пожалуйста, нажмите здесь, чтобы получить справочную информацию в интернете</string>
+    <string name="backup_database">Резервное копирование БД</string>
+    <string name="vldt_unable_to_get_value">Невозможно получить значение для: \'%s\'</string>
+    <string name="vldt_integer_expected">Введите целое значение: \'%s\'</string>
+    <string name="vldt_real_expected">Введите действительное число: \'%s\'</string>
+    <string name="vldt_date_expected">Введите дату: \'%s\'</string>
+    <string name="vldt_boolean_expected">Введите логическое да-нет значение (0,1,t,f,true,false) for \'%s\'</string>
+    <string name="vldt_nonblank_required">Требуется не пустое значение для: \'%s\'</string>
+    <string name="vldt_blank_required">Требуется пустое значение: \'%s\'</string>
+    <string name="vldt_failed">Проверка не удалась для \'%s\'</string>
+    <string name="vldt_series_num_must_be_blank">Номер серии должен быть пуст (введено %1$s) или должно быть указано название серии</string>
+    <string name="vldt_read_start_after_end">Дата начала чтения позже даты завершения</string>
+    <string name="backup_success">Резервное копирование успешно</string>
+    <string name="backup_failed">Резервное копирование не удалось</string>
+    <string name="file_must_contain_column">В файле должен быть столбец с названием %s</string>
+    <string name="file_must_contain_any_column">Файл должен содержать столбец с одним из следующих имён: %s</string>
+    <string name="column_is_blank">Столбец %1$s в строке %2$s пуст</string>
+    <string name="columns_are_blank">В строке %2$d столбцы %1$s пусты</string>
+    <string name="save">Сохранить</string>
+    <string name="add">Добавить</string>
+    <string name="noauthors">Не указаны авторы книги. Пожалуйста, добавьте автора(ов), используя текстовую область и кнопку в верхней части этого экрана.</string>
+    <string name="noseries">Не указана серия книги. Вы можете добавить серию используя текстовую область в верхней части этого экрана.</string>
+
+    <item name="TAG_POSITION" type="id"></item>
+    <item name="TAG_ORIGINAL_VALUE" type="id"></item>
+
+    <string name="cover_not_set">Обложка не установлена</string>
+    <string name="cover_corrupt">Обложка испорчена</string>
+    <string name="cover_detail">Детальная информация об обложке</string>
+    <string name="select_picture">Выбор картинки</string>
+    <string name="set_authors">Установка авторов&#8230;</string>
+    <string name="and_others">и др.</string>
+    <string name="set_series">Установка серии&#8230;</string>
+    <string name="author_already_in_list">Автор уже есть в списке</string>
+    <string name="author_is_blank">Не заполнено поле Автор</string>
+    <string name="series_already_in_list">Серия уже есть в списке</string>
+    <string name="series_is_blank">Не заполнено поле Серия</string>
+    <string name="export_failed_sdcard">Экспорт не удался. Не могу записать на SD-карту</string>
+    <string name="thumbnail_failed_sdcard">Загрузка миниатюр не удалась. Запись на SD-карту невозможна</string>
+    <string name="skip_title">Пропустить - %s</string>
+    <string name="num_books_searched">%s книг искалось</string>
+    <string name="cancelled_info">Отменено - %s</string>
+    <string name="edit_book_series">Редактировать серию книги</string>
+    <string name="family_name">Фамилия</string>
+    <string name="given_names">Имя</string>
+    <string name="edit_author_details">Редактировать информацию об авторе</string>
+    <string name="immediate_global_changes">ЗАМЕЧАНИЕ: Все сохраняемые изменения применяются немедленно</string>
+    <string name="menu_replace_thumb">Заменить миниатюру&#8230;</string>
+    <string name="menu_thumb_alt_editions">Из других изданий&#8230;</string>
+    <string name="author_required">Должен быть указан хотя бы один автор</string>
+    <string name="title_required">Должно быть указано название</string>
+    <string name="menu_delete_series">Удаление серии&#8230;</string>
+    <string name="menu_edit_author">Редактирование автора&#8230;</string>
+    <string name="menu_edit_series">Редактирование серии&#8230;</string>
+    <string name="delete_series">Удаление серии</string>
+    <string name="really_delete_series">Действительно удалить серию \'%s\'?\n\nКниги этой серии не будут удалены.\n\nВместо удаления вы можете переименовать серию, чтобы сохранить существующую связь с книгами</string>
+    <string name="edit_series">Редактировать информацию о серии</string>
+    <string name="edit_author">Редактировать информацию об авторе</string>
+    <string name="select_cover">Выбрать обложку</string>
+    <string name="no_isbn_no_editions">Нельзя получить издание книги без ISBN</string>
+    <string name="unsaved_edits">У Вас есть несохранённые изменения. Вы уверены что хотите продолжить?</string>
+    <string name="unsaved_edits_title">Несохранённые изменения</string>
+    <string name="changed_author_how_apply">Вы изменили имя автора с:\n  \'%1$s\' на \n  \'%2$s\'\nКак вы хотите применить это изменение?\nЗамечание: выбор \'%3$s\' будет применён немедленно.</string>
+    <string name="this_book">Эта книга</string>
+    <string name="scope_of_change">Масштаб изменения</string>
+    <string name="changed_series_how_apply">Вы изменили название серии с:\n  \'%1$s\' на \n  \'%2$s\'\nКак вы хотите применить это изменение?\nЗамечание: выбор \'Все книги\' будет применён немедленно.</string>
+    <string name="unable_to_find_book">Поиск указанной книги не удался</string>
+    <string name="list_and">и</string>
+    <string name="really_delete_book">Книга с названием \'%1$s\' будет полностью удалена %2$s. Вы уверены?</string>
+    <string name="editions_require_isbn">Для получения других изданий требуется ISBN</string>
+    <string name="no_editions">Другие издания не доступны</string>
+    <string name="finding_editions">Поиск изданий&#8230;</string>
+    <string name="click_on_thumb">Щёлкните по миниатюре для просмотра большого изображения</string>
+    <string name="loading">Загрузка&#8230;</string>
+    <string name="image_not_found">Изображение не найдено</string>
+
+    <item name="fieldCheckbox" type="id"></item>
+
+    <string name="select_min_1_field">Выберите хотя бы одно поле для обновления</string>
+    <string name="usage_copy_if_blank">Копирует, если пусто</string>
+    <string name="usage_add_extra">Добавляет дополнительные данные</string>
+    <string name="usage_overwrite">Перезаписывает существующие данные</string>
+    <string name="cancelling">Отменяется</string>
+    <string name="starting_search">Поиск начинается</string>
+    <string name="lt_info">Это приложение может использовать LibraryThing (бесплатно) в качестве источника информации как для серий так и об альтернативных обложках. Чтобы использовать эту возможность, Вам нужно зарегистрироваться на LibraryThing и запросить ключ разработчика. Всё бесплатно.</string>
+    <string name="lt_register_text">Зарегистрироваться в LibraryThing</string>
+    <string name="lt_devkey_text">Запросить ключ разработчика LibraryThing</string>
+    <string name="lt_label">LibraryThing</string>
+    <string name="lt_gotkey">Как только вы получите ключ разработчика (или если он у Вас уже есть), просто введите его в поле ниже. Он будет использован для получения дополнительной информации о книге.</string>
+    <string name="developer_key">Ключ разработчика</string>
+    <string name="require_library_thing_info">Для этой возможности необходим ключ разработчика LibraryThing. Вы хотите узнать больше о LibraryThing?</string>
+    <string name="uses_library_thing_info">Эта функция работает лучше при наличии ключа разработчика LibraryThing. Вы хотите узнать больше о LibraryThing, или не показывать это сообщение?\n\nИнформация о LibraryThing есть на закладке LibraryThing страницы Администрирования.</string>
+    <string name="reg_library_thing_title">Регистрация в LibraryThing</string>
+    <string name="more_info">Дополнительная информация</string>
+    <string name="disable_dialogue">Отключить сообщение</string>
+    <string name="lt_reset_messages_info">Время от времени приложение может показывать опциональные сообщения о LibraryThing. Нажмите кнопку внизу, чтобы сбросить все отключенные сообщения.</string>
+    <string name="reset">Сброс</string>
+    <string name="send_info_text">Нажмите кнопку внизу экрана для сбора информации о недавних аварийных выключения программы или об иных ошибках и отправьте эту информацию нашим разработчикам. Создастся копия вашей базы и лог файлов. Если вы не хотите отправлять какой-либо из этих файлов, удалите его из приложений письма до отправки.</string>
+    <string name="send_info">Отправить информацию</string>
+    <string name="cleanup_files_text">Файлы, подлежащие очистке сейчас занимают %s на SD-карте. Лог-файлы и другие данные сохраняются на SD-карте при каждом обновлении, когда происходит резервное копирование базы, или в случае аварийного завершения программы. Нажмите кнопку внизу экрана, чтобы очистить эти файлы с SD-карты. Если у вас аварийно завершается программа или происходят иные ошибки, пожалуйста, сначала воспользуйтесь кнопкой \'Отправить информацию\'.</string>
+    <string name="cleanup_files">Очистка файлов</string>
+    <string name="no_debug_info">Отладочная информация недоступна</string>
+    <string name="megabytes">%.2fМб</string>
+    <string name="kilobytes">%.2fкб</string>
+    <string name="bytes">%.0f байт</string>
+    <string name="debug_email">eleybourn@gmail.com;grunthos@rhyme.com.au</string>
+    <string name="sortby_author_given">Отсортировать по автору (имени)</string>
+    <string name="debug_subject">Собрана отладочная информация</string>
+    <string name="debug_body">Пожалуйста, кратко опишите обнаруженную ошибку.</string>
+    <string name="menu_duplicate">Дублирующаяся книга</string>
+    <string name="cannot_edit_system">Вы не можете редактировать системные параметры.</string>
+    <string name="incorrect_key">Ваш ключ разработчика LibraryThing не действителен или не возможно установить соединение, чтобы его проверить.</string>
+    <string name="correct_key">Ваш ключ разработика LibraryThing действителен.</string>
+    <string name="sortby_author_one">Сортировать по автору (Только первый автор)</string>
+    <string name="no_connection">Интернет соединение отсутствует.</string>
+    <string name="sortby_published">Сортировать по дате публикации</string>
+    <string name="menu_share_this">Поделиться</string>
+    <string name="email_export">Желаете ли Вы отправить этот экспорт по почте?</string>
+    <string name="menu_crop_thumb">Обрезать эскиз</string>
+    <string name="test_goodreads">Протестировать Goodreads</string>
+    <string name="task_errors">Ошибки задач</string>
+    <string name="retry">Повторить</string>
+    <string name="optionsElipsis">Настройки&#8230;</string>
+    <string name="edit_bookElipsis">Редактировать книгу&#8230;</string>
+    <string name="retry_task">Повторить</string>
+    <string name="visit_goodreads">Посетить GoodReads&#8230;</string>
+    <string name="delete_event">Удалить событие</string>
+    <string name="delete_task">Удалить задачу</string>
+
+    <item name="TAG_EVENT" type="id"></item>
+    <item name="TAG_HOLDER" type="id"></item>
+    <item name="TAG_TASK" type="id"></item>
+    <item name="TAG_TASK_ID" type="id"></item>
+    <item name="TAG_BOOK_EVENT_HOLDER" type="id"></item>
+    <item name="TAG_TASK_HOLDER" type="id"></item>
+    <item name="TAG_PROPERTY" type="id"></item>
+    <item name="TAG_DIALOG_ITEM" type="id"></item>
+
+    <string name="my_books">Мои книги</string>
+    <string name="my_books_classic">Мои книги (Classic)</string>
+    <string name="loan_return_book">Одолжить, Вернуть или Редактировать книгу</string>
+    <string name="admin_and_prefs">Администрирование и Настройки</string>
+    <string name="edit_book_send_to_gr">Послать на goodreads</string>
+    <string name="goodreads">goodreads</string>
+    <string name="goodreads_label">Goodreads</string>
+    <string name="goodreads_auth_blurb_part1">Goodreads это сайт, чья основная миссия это "помогать людям находить и делиться книгами, которые они любят". 
+        									У них есть обширная база данных с книгами и отзывами на них. И если Вы зарегистрированный пользователь goodreads,
+        									наше приложение может экспортировать и импортировать ваши книги, полки и обзоры. Наше приложение полностью 
+        									автономно и не требует Goodreads, но если Вам интересно, вы можете зарегистрироваться здесь:</string>
+    <string name="goodreads_auth_blurb_part2">        									Как только Вы зарегистрируетесь или если уже зарегистрировались на Goodreads, Вы сможете авторизоваться через наше 
+        									приложение для доступа к вашим данным на Goodreads. Для этого нажмите на кнопку Авторизация ниже. Вы перейдете на страницу,
+        									где сможете авторизоваться. Наше приложение не знает и не хранит Ваши пароли. Также Вы можете заблокировать доступ
+        									через сайт Goodreads. Из-за капризов интернет соединения Вы можете увидеть пустую страницу. В этом случае просто нажмите
+        									кнопку Назад, чтобы вернуться сюда!</string>
+    <string name="goodreads_auth_blurb_part3">Но помните&#8230;всё это делать не обязательно: наше приложение замечательно работает и без этого!</string>
+    <string name="goodreads_url">http://www.goodreads.com</string>
+    <string name="authorize_access">Авторизация</string>
+    <string name="authorize_access_already_auth">Кажется, вы уже авторизованы. Все функции Goodreads уже должны быть доступны</string>
+    <string name="goodreads_access_error">Возникли проблемы с соединением во время доступа к Goodreads. Пожалуйста, проверьте работает ли сайт Goodreads и если проблема останется сообщите в поддержку</string>
+    <string name="other_preferences">Другие настройки</string>
+    <string name="user_interface">Пользовательский интерфейс</string>
+    <string name="start_in_my_books">Начинать с \'Мои книги\'</string>
+    <string name="include_classic_catalogue_view">Добавить классический вид каталога</string>
+    <string name="background_tasks">Фоновые задачи</string>
+    <string name="cleanup_old_tasks">Очистить старые задачи</string>
+    <string name="cleanup_old_events">Очистить старые события</string>
+    <string name="show_more">Показать больше</string>
+    <string name="text_and_or_isbn">Текст и/или ISBN</string>
+    <string name="search_criteria">Параметры поиска</string>
+    <string name="add_manually">Добавить вручную</string>
+    <string name="scan_barcode">Распознать штрих-код/ISBN</string>
+    <string name="enter_barcode">Ввести штрих-код/ISBN</string>
+    <string name="search_internet">Поиск в Интернете</string>
+    <string name="show_results">Показать результаты</string>
+    <string name="rebuild_fts">Переобрать FTS (только альфа-версия!)</string>
+    <string name="search_in">Искать в</string>
+    <string name="send_books_to_goodreads">Отправить книги на Goodreads</string>
+    <string name="legacy_task">Действующая задача</string>
+    <string name="occurred_at">случилось в %1$s</string>
+    <string name="unknown_uc">НЕИЗВЕСТНО</string>
+    <string name="this_book_deleted_uc">ЭТА КИНГА БЫЛА УДАЛЕНА</string>
+    <string name="by">к %1$s</string>
+    <string name="no_matching_book_found">Нет совпавших книг</string>
+    <string name="no_isbn_stored_for_book">Нет ISBN хранящегося для книги</string>
+    <string name="select_an_action">Выберете дествие</string>
+    <string name="get_image_from">Получить изображение с %1$s</string>
+    <string name="goodreads_auth_check">Проверка авторизации Goodreads</string>
+    <string name="goodreads_auth_failed">Ошибка авторизации Goodreads</string>
+    <string name="goodreads_auth_successful">Авторизация Goodreads прошла успешно</string>
+    <string name="authorized">Авторизовано</string>
+    <string name="not_authorized">Не авторизовано</string>
+    <string name="goodreads_auth_error">Авторизация Goodreads завершилась с ошибкой.</string>
+    <string name="if_the_problem_persists">Если проблема осталась, свяжитесь с поддержкой через меню Помощь главного меню.</string>
+    <string name="book_no_longer_exists">Указанная книга больше не существует</string>
+    <string name="please_enter_search_criteria">Пожалуйста, введите параметры поиска</string>
+    <string name="error_while_searching">Ошибка во время поиска</string>
+    <string name="send_all_to_goodreads_result">%1$s книг обработано: %2$s отправлено успешно, %3$s без ISBN и %4$s с ISBN но не найдено в Goodreads</string>
+    <string name="x_of_y">%1$s из %2$s</string>
+    <string name="send_book_to_goodreads">Отправить книгу %1$s на Goodreads</string>
+
+    <item name="NOTIFICATION" type="id"></item>
+    <item name="TAG_GOODREADS_WORK" type="id"></item>
+    <item name="TAG_GET_THUMBNAIL_TASK" type="id"></item>
+
+    <string name="erase_cover_cache">Очистить кэш обложек</string>
+    <string name="crash_toast_text">BookCatalogue завершилось с ошибкой. Пожалуйста, помогите нам сделать приложение лучше, отправив эту ошибку.</string>
+    <string name="crash_notif_ticker_text">BookCatalogue завершилось с ошибкой</string>
+    <string name="crash_notif_title">Ошибка BookCatalogue</string>
+    <string name="crash_notif_text">Пожайлуйста, нажмите сюда для подробностей</string>
+    <string name="crash_dialog_title">Ошибка BookCatalogue</string>
+    <string name="crash_dialog_text">BookCatalogue завершился с ошибкой. Пожалуйста, если хотите, опишите что-нибудь, что, по вашему мнению, могло быть связано с этим. Нажмите "ОК", чтобы отправить по почте. Вы увидите e-mail перед отправлением.</string>
+    <string name="crash_dialog_comment_prompt">Ваши комментарии (или оставьте пустым):</string>
+    <string name="crash_dialog_ok_toast">Спасибо!</string>
+    <string name="browse_books">Посмотреть все книги</string>
+    <string name="no_series">(без серии)</string>
+    <string name="booklist_read">Прочитана</string>
+    <string name="booklist_unread">Не прочитана</string>
+    <string name="no_genre">(без жанра)</string>
+    <string name="no_title">(без заголовка)</string>
+    <string name="no_publisher">(без издателя)</string>
+    <string name="no_author">(без автора)</string>
+    <string name="no_date">(без даты)</string>
+
+    <item name="ACTIVITY_CREATE_BOOK_MANUALLY" type="id"/>
+    <item name="ACTIVITY_CREATE_BOOK_ISBN" type="id"/>
+    <item name="ACTIVITY_CREATE_BOOK_SCAN" type="id"/>
+    <item name="ACTIVITY_EDIT_BOOK" type="id"/>
+    <item name="ACTIVITY_ADMIN" type="id"/>
+    <item name="ACTIVITY_HELP" type="id"/>
+    <item name="ACTIVITY_PREFERENCES" type="id"/>
+    <item name="ACTIVITY_BOOKLIST_STYLE" type="id"/>
+    <item name="ACTIVITY_BOOKLIST_STYLE_PROPERTIES" type="id"/>
+    <item name="ACTIVITY_BOOKLIST_STYLE_GROUPS" type="id"/>
+    <item name="ACTIVITY_BOOKLIST_STYLES" type="id"/>
+    <item name="ACTIVITY_GOODREADS_EXPORT_FAILURES" type="id"/>
+
+    <string name="book_lists">Списки книг</string>
+    <string name="show_all_authors">Показывать по авторам</string>
+    <string name="show_all_series">Показывать по сериям</string>
+    <string name="show_thumbnails">Показывать миниатюры</string>
+    <string name="prefer_large_thumbnails">Большие миниатюры предпочтительней</string>
+    <string name="display_first_then_last_names">Отображать данные имена первыми</string>
+    <string name="sort_author_series">Сначала автор потом серия</string>
+    <string name="sort_first_author_series">Автор потом Серия (Первый только автор)</string>
+    <string name="sort_series">Серии</string>
+    <string name="sort_title_first_letter">Первая буква названия</string>
+    <string name="sort_genre">Имя жанра</string>
+    <string name="sort_loaned">Заимствована</string>
+    <string name="sort_read_and_unread">Прочтена и непрочтена</string>
+    <string name="sort_publication_date">Дата публикации</string>
+    <string name="sort_added_date">Дата добавления</string>
+    <string name="sort_author_year">Автор и год</string>
+    <string name="empty_with_brackets">(пусто)</string>
+    <string name="navigator">Навигатор</string>
+
+    <item name="MENU_DELETE_BOOK" type="id"/>
+    <item name="MENU_EDIT_BOOK" type="id"/>
+    <item name="MENU_EDIT_BOOK_NOTES" type="id"/>
+    <item name="MENU_EDIT_BOOK_FRIENDS" type="id"/>
+    <item name="MENU_SEND_BOOK_TO_GR" type="id"/>
+    <item name="MENU_EDIT_AUTHOR" type="id"/>
+    <item name="MENU_EDIT_FORMAT" type="id"/>
+    <item name="MENU_DELETE_SERIES" type="id"/>
+    <item name="MENU_EDIT_SERIES" type="id"/>
+    <item name="MENU_DELETE_STYLE" type="id"/>
+    <item name="MENU_EDIT_STYLE" type="id"/>
+    <item name="MENU_CLONE_STYLE" type="id"/>
+
+    <string name="booklist_preferences">Список книг</string>
+    <string name="extra_book_details">Дополнительная информация</string>
+    <string name="general">Основные</string>
+    <string name="bookshelves">Книжные полки</string>
+    <string name="shelves">Полки</string>
+    <string name="location">Местоположение</string>
+    <string name="management">Управление</string>
+    <string name="credentials">Удостоверения (Credentials)</string>
+    <string name="data_import_export">Импорт/Экспорт данных</string>
+    <string name="unrecognized_task">Неопознаная задача</string>
+    <string name="rebuilding_search_index">Перестроение индексов поиска&#8230;</string>
+    <string name="optimizing_databases">Оптимизация баз данных&#8230;</string>
+    <string name="starting_up">Запуск&#8230;</string>
+    <string name="book_catalogue_startup">Запуск BookCatalogue</string>
+    <string name="book_list_state">Состояние списка книг</string>
+    <string name="always_start_booklists_expanded">Всегда открывать списки раскрытыми</string>
+    <string name="always_start_booklists_collapsed">Всегда открывать списоки свернутыми</string>
+    <string name="remember_booklists_state">Запоминать состояние списков</string>
+    <string name="searching_goodreads">Поиск Goodreads</string>
+    <string name="edit_book_list_styles">Редактировать стили списков книг</string>
+    <string name="show_more_ellipsis">Показать больше&#8230;</string>
+    <string name="show_fewer_ellipsis">Показать меньше&#8230;</string>
+    <string name="customize_ellipsis">Настроить&#8230;</string>
+    <string name="hint">Подсказка</string>
+    <string name="reset_hints">Сбросить подсказки</string>
+    <string name="do_not_show_again">Больше не показывать</string>
+    <string name="other_settings_ellipsis">Другие настройки&#8230;</string>
+    <string name="hint_booklist_styles_editor">        	Вы можете использовать это окно, чтобы настроить список стилей, которые будут отображаться в вашем меню стилей по умолчанию. \n\n
+        	Зеленая галочка показывает, что стиль будет показан в списке, красная - нет.\n\n
+        	Если не выделен ни один стиль, будут показаны все. \n\n
+        	Вы можете изменить порядок элементов, перетягивая за иконку, расположенную в правой части элемента.\n\n
+        	Нажате в любой другой части элемента позволит Вам редактировать выбранный стиль (или копировать его, если он встроенный)</string>
+    <string name="hint_booklist_style_groups">        	Вы можете использовать это окно, чтобы редактировать иерархию заголовков для определенного стиля списка книг.\n\n
+        	Зеленая галочка показывает, что заголовок будет показан в списке, красная - нет.\n\n
+        	Вы можете изменить порядок заголовков, перетягивая за иконку, расположенную в правой части элемента.\n\n</string>
+    <string name="hint_booklist_style_properties">        	Вы можете использовать это окно, чтобы усатновить характеристики определенного стиля списка книг.\n\n
+        	Вы можете изменить имя, редактировать группировки, чтобы изменить иерархию и отрегулировать множество других настроек, чтобы создать полезный вам стиль.\n\n 
+        	Также Вы можете использовать \'Фильтры книг\', чтобы изменить набор кинг, которые будут отображаться в списке, например, чтобы отобразить только прочитанные.</string>
+    <string name="hint_booklist_global_properties">        	Вы можете использовать это окно, чтобы установить характеристики всех стилей списков книг.\n\n
+        	Большинство свойств может быть переопределено индивидуальными стилями, но значения по умолчанию определены здесь.\n\n
+			Вы можете изменить фон, изменить как списки отображаются при запускеи отрегулировать множестов других настроек, которые будут применены ко всем стилям, если возможно.\n\n    										
+			Также вы можете редактировать меню стилей и сами стили отсюда.</string>
+    <string name="preferred_styles">Предпочитаемые стили</string>
+    <string name="edit_style_colon_name">Редактировать стиль: %1$s</string>
+    <string name="add_style">Добавить стиль</string>
+    <string name="clone_style_colon_name">Клонировать стиль: %1$s</string>
+    <string name="non_blank_arg_required">Непустое значение \'%1$s\' должно быть определено</string>
+    <string name="select_read_only">Выбрать только прочитанные</string>
+    <string name="select_unread_only">Выбрать только непрочитанные</string>
+    <string name="extra_filters">Фильтры книг</string>
+    <string name="new_style">Новый стиль</string>
+    <string name="select_based_on_read_status">Выбор основан на статусе \'Прочитана\'</string>
+    <string name="books_with_multiple_authors">Книги с множеством авторов</string>
+    <string name="books_in_multiple_series">Книги в множестве серий</string>
+    <string name="use_default_setting">Использовать настройки по умолчанию</string>
+    <string name="show_book_under_each_thing">Под каждым %1$s</string>
+    <string name="show_book_under_primary_thing">Только под первым %1$s</string>
+    <string name="format_of_author_names">Форматирование по авторским именам</string>
+    <string name="given_name_first_eg">Первое имя, например \'Иван, Иванов\'</string>
+    <string name="family_name_first_eg">Первая фамилия, например \'Иванов, Иван\'</string>
+    <string name="thumbnails">Миниатюры</string>
+    <string name="size_of_booklist_items">Размер элемента списка книг</string>
+    <string name="normal">Нормальный</string>
+    <string name="smaller">Меньший</string>
+    <string name="select_style">Выбрать стиль</string>
+    <string name="booklist_background_style">Стиль фона списка книг</string>
+    <string name="textured_backgroud">Картинка фона</string>
+    <string name="plain_background_b_reduces_flicker_b">Ровный фон (уменьшает мерцание)</string>
+    <string name="thing_must_not_be_blank">%1$s должен быть не пустым</string>
+    <string name="edit">Редактировать</string>
+    <string name="groupings">Группирование</string>
+    <string name="will_be_shown">Будет показано</string>
+    <string name="will_not_be_shown">Не будет показано</string>
+    <string name="preferences">Настройки</string>
+    <string name="unexpected_error">Случилась неожиданная ошибка, пожалуйста, отошлите детали в поддержку, используя меню \'Помощь\' из Главного меню</string>
+    <string name="delete_style">Удалить стиль</string>
+    <string name="edit_style">Редактировать стиль</string>
+    <string name="clone_style">Клонировать стиль</string>
+    <string name="dash_or_dash">- Или -</string>
+    <string name="paypal_donation">Пожертвование через PayPal</string>
+    <string name="compact">Компактный</string>
+    <string name="user_defined">Определенный пользователем</string>
+    <string name="builtin">Встроенный</string>
+    <string name="sort_unread">Непрочтенные (Автор/Серии)</string>
+    <string name="import_all_from_goodreads">Импортировать все из Goodreads</string>
+    <string name="requested_task_is_already_queued">Запрошенная задача уже в очереди</string>
+    <string name="export_task_is_already_queued">Задача экспортирования уже в очереди и должна завершиться до того, как может начаться эта задача</string>
+    <string name="import_task_is_already_queued">Задача импортирования уже в очереди и должна завершиться до того, как может начаться эта задача</string>
+    <string name="goodreads_action_cannot_blah_blah">        Данное действие не может быть завершено пока приложение не будет авторизовано через сайт Goodreads. 
+        Пожалуйста, попробуйте ещё раз, после авторизации приложения.\n\n
+        Хотите ли Вы авторизоваться сейчас?</string>
+    <string name="tell_me_more">Расскажите мне ещё</string>
+    <string name="retry_x_of_y_next_at_z">Повторить %1$s из %2$s следующий к %3$s</string>
+    <string name="completed">Завершено</string>
+    <string name="failed">Неудача</string>
+    <string name="queued">В очереди</string>
+    <string name="unknown">Неизвестно</string>
+    <string name="send_books_to_goodreads_blurb">        Это отправит Вашу библиотеку на Goodreads. 
+        \n\nВы можете выбрать так, чтобы отослать все ваши книги или только те, которые были обновлены с тех пор как были копированы с или на Goodreads
+        (включая все книги, которые ещё не были отправлены). Также Вы можете отменить обновление.
+        \n\nЕсли никогда не отправляли книги, тогда нет никакой разницы между первыми двумя вариантами.</string>
+    <string name="send_all">Отправить все</string>
+    <string name="send_updated">Отправить обновленные</string>
+    <string name="sync_with_goodreads">Синхронизировать с Goodreads</string>
+    <string name="cover_options_cc_ellipsis">Настройки обложек&#8230;</string>
+    <string name="show_events_ellipsis">Показать события&#8230;</string>
+    <string name="hint_authors_book_may_appear_more_than_once">        Если показывается по авторам, то одна и та же книга может появиться в списке многократно. 
+        В этом случае удаление одной из таких книг, удалит и все остальные из списка.</string>
+    <string name="hint_series_book_may_appear_more_than_once">        Если показывается по сериям, то одна и та же книга может появиться в списке многократно. 
+        В этом случае удаление одной из таких книг, удалит и все остальные из списка.</string>
+    <string name="hint_background_tasks">        Здесь Вы сможете увидеть как текущие задачи, так и те предыдущие, которые завершились с ошибками или другими примечательными событиями.
+        Клик по задаче позволяет увидеть как связанные с ней события, так и удалить её вместе с событиями.</string>
+    <string name="hint_background_task_events">        Здесь Вы сможете увидеть события связанные с фоновыми задачами. 
+        Клик по событию позволит осуществить множество действий, связанных с этим событием.</string>
+    <string name="hints_have_been_reset">Подсказки сброшены</string>
+    <string name="task_has_been_queued_in_background">Задача поставлена в очередь в фоне</string>
+    <string name="hint_startup_screen">        Это стандартное стартовое окно BookCatalogue. 
+        Если хотите, Вы можете начинать прямо с \'Мои книги\'; начальное окно может быть изменено в настройках.</string>
+    <string name="upgrading_ellipsis">Обновление&#8230;</string>
+    <string name="explain_goodreads_no_isbn">        Выбранная книга не имеет ISBN; невозможно автоматически синхронизировать с Goodreads.
+        Вот самое простое решение:
+        \n\n(1) Удалить книгу в этом приложении
+        \n\n(2) Добавить книгу в Goodreads вручную через веб интерфейс
+        \n\n(3) Синхронизировать приложение с Goodreads
+        \n\nВ результате, во-первых книга будет пересоздана в BookCatalogue и во-вторых уже будет связана с Goodreads.</string>
+    <string name="explain_goodreads_no_match">        ISBN выбранной книги не найден на Goodreads. Для этого есть несколько причин:
+        либо данные о книги не правильны (проверьте ISBN), либо книги нет на Goodreads.
+        \n\nЕсли Вы сделаете какие-либо изменения в BookCatalogue, просто нажмите кнопку \'Повторить\' и проверьте выполнилась ли фоновая задача.
+        \n\nЕсли данные о книге правильны и книга все еще не найдена, то эта книга должна быть добавлена на Goodreads вручную через сайт.
+        После того, как это будет сделано, Вы можете повторить отправление книги.</string>
+    <string name="read_amp_unread">Прочитано &amp; Не прочитано</string>
+    <string name="loaned">Одолжено</string>
+    <string name="publication_year">Год публикации</string>
+    <string name="publication_month">Месяц публикации</string>
+    <string name="publication_day">День публикации</string>
+    <string name="added_year">Добавленый год</string>
+    <string name="added_month">Добавленый месяц</string>
+    <string name="added_day">Добавленый день</string>
+    <string name="book">Книга</string>
+    <string name="in">В</string>
+    <string name="size">Размер</string>
+    <string name="updated">Обновлено</string>
+    <string name="no_export_files_found">Файлы экспорта не найдены</string>
+    <string name="more_than_one_export_file_blah">Найдено больше одного файла экспорта; пожалуйста, выберите файл экспорта для импортирования из списка</string>
+    <string name="problem_starting_import_arg">Возникла проблема при начале импорта: %1$s</string>
+    <string name="hint_booklist_style_menu">        Это меню позволяет Вам выбрать стиль списка. 
+    	\n\nВы можете также настроить это меню и создать свои стили списков нажатием на \'Настроить\' в конце списка.</string>
+    <string name="menu_edit_format">Редактировать формат&#8230;</string>
+    <string name="edit_format_name">Редактировать имя формата</string>
+    <string name="name_can_not_be_blank">Имя не может быть пустым</string>
+
+    <item name="ACTIVITY_ADMIN_FINISH" type="id"/>
+
+    <string name="export_starting_ellipsis">Начало экспорта&#8230;</string>
+    <string name="resizing_cover_thumbnails">Изменение размера миниатюр обложек</string>
+    <string name="resize_each_time">Не кэшировать (используется меньше места, но пролистывание будет медленнее)</string>
+    <string name="cache_resized_thumbnails_for_later_use">Кэшировать(используется больше места, но пролистывание быстрее)</string>
+    <string name="generating_cover_thumbnails">Создание миниатюр обложек</string>
+    <string name="use_background_thread">Использовать фоновый поток (списки пролистываются быстрее, картинки показываются по мере их загрузки)</string>
+    <string name="generate_immediately">Создавать немедленно (списки пролистываются медленнее, зато картинки показываются сразу)</string>
+    <string name="sort_and_style_ellipsis">Сортировать &amp; Стиль&#8230;</string>
+    <string name="disable_background_image">Отключить фоновый рисунок</string>
+    <string name="displaying_n_books_in_m_entries">отображается %1$s книг, в %2$s элементах</string>
+    <string name="displaying_n_books">Книг на полке: %1$s</string>
+    <string name="available">Доступно</string>
+    <string name="loaned_to_2">\u2192</string>
+    <string name="summary_details_in_header">Суммарная информация в заголовке</string>
+    <string name="hide_summary_details">Спрятать суммарную информацию</string>
+    <string name="show_summary_details">Показать суммарную информацию</string>
+    <string name="x_is_not_a_valid_isbn">%1$s не правльный ISBN</string>
+    <string name="beep_if_scanned_isbn_invalid">Подать звуковой сигнал, если сканируемый ISBN не правильный</string>
+    <string name="no_image_found">Рисунок не найден</string>
+    <string name="could_not_copy_image">Не возможно скопировать изображение</string>
+    <string name="this_option_is_not_available_until_the_book_is_saved">Эта опция не доступна, пока книга не будет сохранена</string>
+    <string name="scan_barcode_isbn">Сканировать штрих-код/ISBN</string>
+    <string name="enter_isbn">Ввести ISBN</string>
+    <string name="allow_asin">Позволить ASIN</string>
+    <string name="x_is_not_a_valid_isbn_or_asin">%1$s неправильный ISBN или ASIN</string>
+    <string name="confirm_exit">Подтвердить выход</string>
+    <string name="you_may_have_unsaved_changes">Возможно, есть несохраненные изменения. Вы уверены, что хотите выйти без сохранения?</string>
+    <string name="read_year">Год прочтения</string>
+    <string name="read_month">Месяц прочтения</string>
+    <string name="read_day">День прочтения</string>
+    <string name="sort_read_date">Дата прочтения</string>
+    <string name="details_have_changed">Детали были измененны</string>
+    <string name="you_have_unsaved_changes">Если вы выйдете сейчас, не сохраненные изменения будут потеряны.</string>
+    <string name="exit">Выход</string>
+    <string name="continue_editing">Продолжить редактирование</string>
+    <string name="the_title_already_exists">Название уже существует</string>
+    <string name="year">Год</string>
+    <string name="month">Месяц</string>
+    <string name="day">День</string>
+    <string name="edit_lc_ellipsis">редактировать&#8230;</string>
+    <string name="getting_books_ellipsis">Получение книг&#8230;</string>
+    <string name="n_events_found">Событий найдено: %1$s</string>
+    <string name="last_error_e">Последняя ошибка: %1$s</string>
+    <string name="invalid_isbn_x_specified_in_search">В поиске указан неверный ISBN \'%1$s\'</string>
+    <string name="if_day_is_specified_month_and_year_must_be">Если указан день, также необходимо указать месяц и год.</string>
+    <string name="if_month_is_specified_year_must_be">Если указан месяц, также необходимо указать год.</string>
+    <string name="main_menu">Главное меню</string>
+    <string name="use_external_image_cropper">Использовать внешний редактор рисунков (экспериментально)</string>
+    <string name="auto_rotate_camera_images">Автоматически поворачивать фото, полученное камерой</string>
+    <string name="hint_autorotate_camera_images">Если вы заметили, что всегда поворачиваете камеру в одном направлении, попробуйте установить в настройках опцию автоматического поворота.</string>
+    <string name="default_crop_frame_is_whole_image">Рамка по умолчанию: всё изображение</string>
+    <string name="cancelled">Отменено</string>
+    <string name="import_complete">Импорт завершен</string>
+    <string name="amazon_books">Amazon</string>
+    <string name="google_books">Google Books</string>
+    <string name="library_thing">LibraryThing</string>
+    <string name="searching_elipsis">Поиск&#8230;</string>
+    <string name="adding_book_elipsis">Добавление книги&#8230;</string>
+    <string name="prefs_global_opening_book_mode">Просмотр книги в режиме чтения</string>
+    <string name="book_details_readonly_publishing">Публикация</string>
+    <string name="book_details_readonly_by">by</string>
+    <string name="book_details_readonly_loaned_to">Дана вдолг: %1$s</string>
+    <string name="book_details_readonly_pages">Страниц: %1$s</string>
+    <string name="brackets">(%1$s)</string>
+    <string name="new_in_42">
+<![CDATA[
+    		<p><b>Новое в версии 4.2</b>\n\n
+			* Диалог выбора даты, поддерживающий как даты вплоть до 0 года нашей эры так и отдельные.\n\n
+			* Исправлено отображение описание книги в формате HTML. Добавлена кнопка редактирования.\n\n
+			* Добавлена возможность выбора всего изображения при обрезании\n\n
+			* Добавлена возможность автоповорота изображений с камеры\n\n
+			* Добавлена возможность использования внешнего редактора изображений (экспериментально)\n\n
+			* Больше элементов в меню настроек\n\n
+			* Обновление перевода на французский (Imkal)\n\n
+			* Обновление перевода на немецкий (Robert Wetzlmayr)\n\n
+			* Обновление перевода на русский (Коля Силин)\n\n
+			* Обновлено положение кнопок ОК/Отмена\n\n
+			* Доступна полная клавиатура при вводе кодов ASIN\n\n
+			* Хранение предыдущих 5 файлов экспорта\n\n
+			* Улучшено определение изменений во время редактирования\n\n
+			* Поддержка большего числа внешних приложений\n\n
+			* Повышена надежность импорта/экспорта/синхронизации\n\n
+			* Исправлена работа с названиями антологий\n\n
+			* Исправлено множество ошибок\n\n
+			Огромное спасибо всем тем, кто принимал участие в тестировании и переводе!\n\n
+			Bо всех багах и ошибках вините Grunthos:) И шлите нам отчеты с ошибками.
+			</p>
+		]]>
+    </string>
+    <string name="new_in_421">
+<![CDATA[
+    		<p><b>Новое в 4.2.1</b>\n\n
+			* Исправлена ошибка, возникающая при раскрытии списка с использованием \'Раскрыть всё\'\n\n
+			</p>]]>
+    </string>
+    <string name="bad_scanner">Возможно, ваше приложение-сканер не совместимо с Book Catalogue. Мы рекомендуем установить Zxing сканер, или если он уже установлен, удалите его, затем снова установите.</string>
+    <string name="new_in_422">
+<![CDATA[
+    	<p><b>Новое в 4.2.2</b>\n\n
+			* Исправление отображения фонового изображения для некоторых версии\n\n
+			* Улучшено взаимодействие со сторонними программами-сканерами\n\n
+			* Улучшены отправляемые подробности об аварийном завершении или просьбе о помощи\n\n
+			* Исправлены шаблоны пользовательского интерфейса (Коля Силин)\n\n
+			* Исправлены некоторые баги\n\n
+			</p>]]>
+    </string>
+    <string name="new_in_423">
+<![CDATA[
+    	<p><b>Новое в 4.2.3</b>\n\n
+			* Улучшена обработка неверного ISBN при отправке на Goodreads\n\n
+			* Исправление небольших багов\n\n
+			</p>]]>
+    </string>
+
+    <string name="new_in_424"><![CDATA[
+		<p><b>Новое в 4.2.4</b>\n\n
+		* Возможность просмотра книге без редактирования с поддержкой слайдинга! (Смотри \"Другие настройки\") (Силин Коля)\n\n
+		* Поддержка pic2shop сканнера (лучше для фронтальных камер и камер без автофокуса, низкого освещения)\n\n
+		* Проверка соединения с Интернетом заранее перед попыткой отсканировать книгу\n\n
+		* Доработан перевод на немецкий (Robert Wetzlmayr)\n\n
+		* Доработан перевод на французский (Djiko)\n\n
+		* Исправление багов\n\n
+		</p>
+		]]></string>
+	
+    <string name="new_in_500"><![CDATA[
+	<p><b>Новое в версии 5.0.0</b>\n\n
+		* Возможность просмотра книге без редактирования с поддержкой слайдинга! (Смотри \"Другие настройки\") (Силин Коля)\n\n
+		* Полное архивирование (Бэкап & Импорт) каталога, включая книги, обложки, настройки и стили\n\n
+		* Обновленный интерфейс с поддержкой Action Bar для удобной работы на устройствах без кнопок меню\n\n
+		* Поддержка pic2shop сканнера (лучше для фронтальных камер и камер без автофокуса, низкого освещения)\n\n
+		* Goodreads сейчас появляется в главном меню (если авторизовано)\n\n
+		* Проверка соединения с Интернетом заранее перед попыткой отсканировать книгу\n\n
+		* Доработан перевод на немецкий (Robert Wetzlmayr)\n\n
+		* Доработан перевод на французский (Imkal & Djiko)\n\n
+		* Доработан перевод на русский (Коля Силин)\n\n
+		* Внутренние изменения в предвкушении улучшения интерфейса для планшетов\n\n
+		* Исправление багов\n\n
+		</p>
+		]]></string>
+    
+	<string name="hint_view_only_book_details">
+	    При клике на элемент этого листе, вы , если хотите, можете открыть просмотр в режиме без редактирования.
+	    Смотрите "Другие настройки" для детальной настройки.
+	</string>
+
+	<string name="hint_view_only_help">
+	    Это окно с информацией о книге без возможности редактирования; вы можете потянуть экран вправо или влево,
+	    чтобы перейти на другие книги. Чтобы отредактировать книгу воспользутесь кнопкой меню
+	</string>
+	<string name="details">Детали</string>
+	<string name="loan">Долг</string>
+	<string name="hint_not_a_full_backup">Обратите внимание, что это не полное архивирование. Оно не содержит обложек книг.
+    	\n\nДля полного архивирования Вы должны скопировать содержимое папки \'bookCatalogue\' на SD карте в другое место.
+    	\n\nПодробнее смотрите FAQ (ссылка в разделе \'Помощь\').</string>
+    <string name="forget_credentials">Убрать credentials</string>
+    <string name="goodreads_auth_blurb_part4">Похоже, что Вы уже авторизовали приложение. Если Вы хотите удалить
+    credentials с этого телефона, то воспользуйтесь кнопкой ниже. В этом случае не забудьте деавторизировать приложение на сайте Goodreads.
+    \n\nПосле сброса credentials пункт меню Goodreads пропадет из главного меню.</string>
+    <string name="connecting_to_web_site">Соединение с сайтом&#8230;</string>
+    <string name="backup_to_archive">Бэкап в архив</string>
+    <string name="import_from_archive">Импорт из архива</string>
+    <string name="archive_complete_details">Файл %3$s с именем %2$s был создан в папке \"%1$s\" на вашей SD карте.
+    \n\nВам следует вручную скопировать его, чтобы защитить данные в случае утери или повреждения телефона.</string>
+    <string name="covers_progress">%1$s обложек обработано (%2$s пропущено)</string>
+    <string name="advanced_options">Тонкие настройки</string>
+    <string name="backing_up_ellipsis">Делаю бэкап&#8230;</string>
+    <string name="importing_ellipsis">Импорт&#8230;</string>
+    <string name="up_folder">Выше</string>
+    <string name="no_parent_directory_found">Родительская папка не найдена</string>
+    <string name="open">Открыть</string>
+    <string name="export_to_csv">Экспортировать в CSV файл</string>
+    <string name="import_from_csv">Импортировать CSV файл</string>
+    <string name="please_select_an_existing_file">Пожалуйста, выберите существующий файл</string>
+    <string name="please_select_a_non_directory">Пожалуйста, выберите файл (не папку)</string>
+    <string name="copy_database">Скопировать базу данных (для техподдержки)</string>
+    <string name="show_book_count">Показывать номера книг</string>
+    <string name="show_first_level_and_book_count">Показывать первыми заголовок и номер книг</string>
+    <string name="show_all_summary_details">Показать все детали</string>
+    <string name="import_failed">Импорт не удался.</string>
+    <string name="please_check_sd_writable">Пожалуйста, проверьте что на SD карте достаточно места и возможна запись.</string>
+    <string name="please_check_sd_readable">Пожалуйста, проверьте что SD карта доступна.</string>
+    
+    <string name="new_in_502">
+		<![CDATA[
+			<p><b>Новое в версии 5.0.2</b>\n\n
+				* Исправление багов\n\n
+			</p>
+		]]>
+    </string>
+    <string name="new_in_503">
+		<![CDATA[
+			<p><b>Новое в версии 5.0.3</b>\n\n
+				* Исправление багов\n\n
+				* Доработан перевод на французский (Imkal)\n\n
+			</p>
+		]]>
+    </string>
+	
+    <string name="language">Язык</string>
+    <string name="new_in_504">
+		<![CDATA[
+			<p><b>Новое в версии 5.0.4</b>\n\n
+				* Новое поле: Язык\n\n
+				* Доработан перевод на французский (Imkal)\n\n
+				* Исправление багов\n\n
+			</p>
+		]]>
+    </string>
+    
+    <string name="booklist_generation">Составление списка книг</string>
+    <string name="force_compatibility_mode">Режим совместимости</string>
+    <string name="force_enhanced_compatibility_mode">Повышенный режим совместимости</string>
+    <string name="force_fully_featured">Полная функциональность</string>
+    <string name="automatically_use_recommended_option">Автоматически использовать рекомендованный вариант</string>
+    
+    <string name="new_in_505">
+		<![CDATA[
+			<p><b>Новое в версии 5.0.5</b>\n\n
+				* "Added Date" List now sorted in reverse order \n\n
+				* Обновлен перевод на французский (Imkal)\n\n
+				* Исправление багов\n\n
+			</p>
+		]]>
+    </string>
+    <string name="new_in_508">
+		<![CDATA[
+			<p><b>Новое в версии 5.0.8</b>\n\n
+				* Обновлен перевод на немецкий (Robert Wetzlmayr)\n\n
+			</p>
+		]]>
+    </string>
+    
+    <string name="import_books_blurb">Книги этого архива будут импортированы. Выберите один из вариантов, чтобы начать импорт, или \'НАЗАД\' для отмены:</string>
+    <string name="all_books_blurb">Все книги архива будут импортированы, обновив существующие и добавив новые.</string>
+    <string name="new_and_changed_books">Новые и обновленные книги</string>
+    <string name="new_and_changed_books_blurb">Импортировать только новые книги или только те, что обновлены более поздно. Это удобно, когда синхронизируются несклоько устройств.</string>
+    <string name="old_archive_blurb">Эта опция не поддерживается для архивов более ранних версий.</string>
+    <string name="n_created_m_updated">%1$s создано, %2$s обновлено</string>
+    <string name="export_books_blurb">Книги этого архива будут экспортированы. Выберите один из вариантов, чтобы начать экспорт, или \'НАЗАД\' для отмены:</string>
+    <string name="export_all_books_blurb">Все книги каталога будут экспортированы в архив.</string>
+    <string name="export_new_and_changed_books_blurb">Экспортировать только новые книги, либо те, что были обновлены после последнего полного бэкапа. Это удобно, когда синхронизируются несклоько устройств.</string>
+    <string name="n_exported">%1$s экспортировано</string>
+    <string name="covers_progress_incr">%1$s обложек обработано (%2$s не хватает, %3$s пропущено)</string>
+    
+    <!-- This was deleted in a previous version due to duplicate name; it has since been renamed. In the short term, I just display the simplet message -->
+    <!-- The original message was: "ERROR: Import of data (from SDCard) failed. Is the file in the correct place?" -->
+    <string name="import_failed_is_location_correct">Импорт не удался.</string>
+    
+</resources>